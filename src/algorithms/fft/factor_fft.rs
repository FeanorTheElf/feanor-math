--- conflicted
+++ resolved
@@ -55,6 +55,14 @@
         }
     }
 
+    pub fn left_fft_table(&self) -> &T1 {
+        &self.left_table
+    }
+    
+    pub fn right_fft_table(&self) -> &T2 {
+        &self.right_table
+    }
+    
     pub fn new_with_mem(root_of_unity: El<R>, left_table: T1, right_table: T2, memory_provider: &M) -> Self {
         assert!(left_table.ring().get_ring() == right_table.ring().get_ring());
         let ring = left_table.ring();
@@ -82,14 +90,6 @@
         }
     }
 
-<<<<<<< HEAD
-    pub fn left_fft_table(&self) -> &T1 {
-        &self.left_table
-    }
-    
-    pub fn right_fft_table(&self) -> &T2 {
-        &self.right_table
-=======
     fn create_twiddle_factors<F>(mut root_of_unity_pows: F, left_table: &T1, right_table: &T2, memory_provider: &M) -> M::Object
         where F: FnMut(i64) -> El<R>
     {
@@ -112,7 +112,6 @@
             self.left_table == other.left_table &&
             self.right_table == other.right_table &&
             self.ring().eq_el(self.root_of_unity(), other.root_of_unity())
->>>>>>> d35336bf
     }
 }
 
