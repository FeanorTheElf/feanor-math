--- conflicted
+++ resolved
@@ -597,15 +597,11 @@
         i(2) * X0.clone() * X6.clone().pow(2) * X4.clone().pow(2) * X5.clone().pow(4)
     ].into_iter().map(|f| f.unwrap()).collect();
 
-<<<<<<< HEAD
+    let start = std::time::Instant::now();
     let gb = f4::<_, _, true>(ring, basis, order);
-=======
-    let start = std::time::Instant::now();
-    let gb = f4_base::<_, _, true>(ring, basis, order);
     let end = std::time::Instant::now();
 
     println!("Computed GB in {} ms", (end - start).as_millis());
->>>>>>> 6ca61a2f
 
     println!("{}", gb.len());
     std::hint::black_box(gb);
