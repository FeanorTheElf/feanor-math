use std::hash::Hash;
use std::ops::{Index, RangeTo, RangeFrom};
use std::cmp::Ordering;
use std::fmt::Debug;
use std::cmp::{min, max};

use crate::vector::subvector::{Subvector, SelfSubvectorView};
use crate::ring::*;
use crate::generic_cast::generic_cast;
use crate::vector::{VectorView, VectorViewMut};

///
/// This module contains [`ordered::MultivariatePolyRingImpl`], an implementation
/// of multivariate polynomials using a sparse representation.
/// 
pub mod ordered;

type MonomialExponent = u16;

///
<<<<<<< HEAD
/// Trait for rings that represent multivariate polynomial rings.
=======
/// Trait for rings that are multivariate polynomial rings in finitely many indeterminates
/// over a base ring, i.e. `R[X0, X1, X2, ..., XN]`.
/// 
/// Currently, the only implementation of such rings is [`ordered::MultivariatePolyRingImpl`],
/// which is stores all monomials in an ordered vector.
>>>>>>> 6ca61a2f
/// 
pub trait MultivariatePolyRing: RingExtension + SelfIso {

    type MonomialVector: VectorViewMut<MonomialExponent> + Clone;
    type TermsIterator<'a>: Iterator<Item = (&'a El<Self::BaseRing>, &'a Monomial<Self::MonomialVector>)>
        where Self: 'a;

    ///
    /// Returns the number of indeterminates, i.e. the transcendence degree
    /// of this ring over its base ring.
    /// 
    fn indeterminate_len(&self) -> usize;

    ///
    /// Returns the i-th indeterminate/variable/unknown as a ring element
    /// 
    fn indeterminate(&self, i: usize) -> Self::Element;
    
    ///
    /// Returns the given monomial as a ring element
    /// 
    fn monomial(&self, m: &Monomial<Self::MonomialVector>) -> Self::Element {
        RingRef::new(self).prod((0..m.len()).flat_map(|i| std::iter::repeat_with(move || self.indeterminate(i)).take(m[i] as usize)))
    }

    ///
    /// Returns all terms of the given polynomial. A term is a product
    /// `c * m` with a nonzero coefficient `c` (i.e. element of the base ring)
    /// and a monomial `m`.
    /// 
    fn terms<'a>(&'a self, f: &'a Self::Element) -> Self::TermsIterator<'a>;

    ///
    /// Multiplies the given polynomial with a monomial.
    /// 
    fn mul_monomial(&self, el: &mut Self::Element, m: &Monomial<Self::MonomialVector>);
    
    ///
    /// Add-assigns to the given polynomial the polynomial implicitly given by the
    /// iterator over terms.
    /// 
    fn add_assign_from_terms<'a, I>(&self, lhs: &mut Self::Element, rhs: I)
        where I: Iterator<Item = (El<Self::BaseRing>, &'a Monomial<Self::MonomialVector>)>,
            Self: 'a
    {
        let self_ring = RingRef::new(self);
        self.add_assign(lhs, self_ring.sum(
            rhs.map(|(c, m)| self.mul(self.from(c), self.monomial(m)))
        ));
    }

    ///
    /// Returns the coefficient of the polynomial of the given monomial. If
    /// the monomial does not appear in the polynomial, this returns zero.
    /// 
    fn coefficient_at<'a>(&'a self, f: &'a Self::Element, m: &Monomial<Self::MonomialVector>) -> &'a El<Self::BaseRing>;

    ///
<<<<<<< HEAD
    /// Returns the leading monomial of `f` w.r.t. the given term ordering.
=======
    /// Returns the leading monomial of the given polynomial.
    /// 
    /// The leading monomial is the monomial with nonzero coefficient that is
    /// largest w.r.t. the given monomial ordering.
>>>>>>> 6ca61a2f
    /// 
    fn lm<'a, O>(&'a self, f: &'a Self::Element, order: O) -> Option<&'a Monomial<Self::MonomialVector>>
        where O: MonomialOrder;

    ///
    /// Replaces the given indeterminate in the given polynomial by the value `val`.
    /// The implementation is optimized using the facts that only one indeterminate is
    /// replaced, and the new value is in the same ring (it can be a polynomial however).
    /// 
    fn specialize(&self, f: &Self::Element, var: usize, val: &Self::Element) -> Self::Element {
        let mut parts = Vec::new();
        for (c, m) in self.terms(f) {
            while m[var] as usize >= parts.len() {
                parts.push(self.zero());
            }
            let mut new_m = m.clone();
            *new_m.exponents.at_mut(var) = 0;
            self.add_assign_from_terms(&mut parts[m[var] as usize], Some((self.base_ring().clone_el(c), &new_m)).into_iter());
        }
        let mut current = parts.pop().unwrap();
        while let Some(new) = parts.pop() {
            self.mul_assign_ref(&mut current, val);
            self.add_assign(&mut current, new);
        }
        return current;
    }
}

pub trait MultivariatePolyRingStore: RingStore
    where Self::Type: MultivariatePolyRing
{
    delegate!{ fn indeterminate_len(&self) -> usize }
    delegate!{ fn indeterminate(&self, i: usize) -> El<Self> }
    delegate!{ fn monomial(&self, m: &Monomial<<Self::Type as MultivariatePolyRing>::MonomialVector>) -> El<Self> }
    delegate!{ fn mul_monomial(&self, el: &mut El<Self>, m: &Monomial<<Self::Type as MultivariatePolyRing>::MonomialVector>) -> () }
    delegate!{ fn specialize(&self, f: &El<Self>, var: usize, val: &El<Self>) -> El<Self> }

    fn coefficient_at<'a>(&'a self, f: &'a El<Self>, m: &Monomial<<Self::Type as MultivariatePolyRing>::MonomialVector>) -> &'a El<<Self::Type as RingExtension>::BaseRing> {
        self.get_ring().coefficient_at(f, m)
    }

    fn terms<'a>(&'a self, f: &'a El<Self>) -> <Self::Type as MultivariatePolyRing>::TermsIterator<'a> {
        self.get_ring().terms(f)
    }

    fn from_terms<'a, I>(&self, iter: I) -> El<Self>
        where I: Iterator<Item = (El<<Self::Type as RingExtension>::BaseRing>, &'a Monomial<<Self::Type as MultivariatePolyRing>::MonomialVector>)>,
            Self: 'a
    {
        let mut result = self.zero();
        self.get_ring().add_assign_from_terms(&mut result, iter);
        return result;
    }

    fn lm<'a, O>(&'a self, f: &'a El<Self>, order: O) -> Option<&'a Monomial<<Self::Type as MultivariatePolyRing>::MonomialVector>>
        where O: MonomialOrder
    {
        self.get_ring().lm(f, order)
    }
}

impl<R> MultivariatePolyRingStore for R
    where R: RingStore,
        R::Type: MultivariatePolyRing
{}

static ZERO: MonomialExponent = 0;

///
/// A monomial, i.e. a power-product of indeterminates.
/// 
/// From a low-level point of view, this is just a wrapper around some
/// short sequence of nonnegative numbers. Note that monomials for the
/// same multivariate polynomial ring should always contain all variables,
/// i.e. contain (possibly trailing) zeros for variables that do not occur
/// in the monomial.
/// 
#[derive(Copy, Clone)]
#[repr(transparent)]
pub struct Monomial<V: VectorView<MonomialExponent>> {
    exponents: V
}

impl<V: VectorView<MonomialExponent>> PartialEq<Monomial<V>> for Monomial<V> {

    fn eq(&self, other: &Monomial<V>) -> bool {
        self.exponents.len() == other.exponents.len() && (0..self.exponents.len()).all(|i| self.exponents.at(i) == other.exponents.at(i))
    }
}

impl<V: VectorView<MonomialExponent>> Hash for Monomial<V> {

    fn hash<H: std::hash::Hasher>(&self, state: &mut H) {
        state.write_usize(self.exponents.len());
        for e in self.exponents.iter() {
            state.write_u16(*e);
        }
    }
}

impl<V: VectorView<MonomialExponent>> Monomial<V> {

    pub fn from_vector_ref<'a>(vector: &'a V) -> &'a Self {
        unsafe { std::mem::transmute(vector) }
    }
    
    pub fn new(exponents: V) -> Self {
        Self { exponents }
    }

    pub fn deg(&self) -> MonomialExponent {
        self.exponents.iter().sum()
    }

    pub fn len(&self) -> usize {
        self.exponents.len()
    }

    pub fn unwrap(self) -> V {
        self.exponents
    }

    pub fn divides(&self, rhs: &Self) -> bool {
        assert_eq!(self.exponents.len(), rhs.exponents.len());
        (0..self.exponents.len()).all(|i| *self.exponents.at(i) <= *rhs.exponents.at(i))
    }

    pub fn is_coprime(&self, rhs: &Self) -> bool {
        assert_eq!(self.exponents.len(), rhs.exponents.len());
        (0..self.exponents.len()).all(|i| *self.exponents.at(i) == 0 || *rhs.exponents.at(i) == 0)
    }
}

impl<V: VectorViewMut<MonomialExponent>> Monomial<V> {

    pub fn gcd(mut self, rhs: &Self) -> Self {
        self.gcd_assign(rhs);
        self
    }

    pub fn lcm(mut self, rhs: &Self) -> Self {
        self.lcm_assign(rhs);
        self
    }

    pub fn mul(mut self, rhs: &Self) -> Self {
        self.mul_assign(rhs);
        self
    }

    pub fn div(mut self, rhs: &Self) -> Self {
        self.div_assign(rhs);
        self
    }

    pub fn gcd_assign(&mut self, rhs: &Self) {
        assert_eq!(self.len(), rhs.len());
        for i in 0..self.len() {
            *self.exponents.at_mut(i) = min(*self.exponents.at(i), *rhs.exponents.at(i));
        }
    }

    pub fn lcm_assign(&mut self, rhs: &Self) {
        assert_eq!(self.len(), rhs.len());
        for i in 0..self.len() {
            *self.exponents.at_mut(i) = max(*self.exponents.at(i), *rhs.exponents.at(i));
        }
    }

    pub fn mul_assign(&mut self, rhs: &Self) {
        assert_eq!(self.len(), rhs.len());
        for i in 0..self.len() {
            *self.exponents.at_mut(i) = *self.exponents.at(i) + *rhs.exponents.at(i);
        }
    }

    pub fn div_assign(&mut self, rhs: &Self) {
        assert_eq!(self.len(), rhs.len());
        for i in 0..self.len() {
            *self.exponents.at_mut(i) = *self.exponents.at(i) - *rhs.exponents.at(i);
        }
    }
}

impl<V: VectorViewMut<MonomialExponent> + Clone> Monomial<V> {

    ///
    /// Returns all monomials that divide this one, i.e. all sequences
    /// of same length such that `result[i] <= self[i]`.
    /// 
    pub fn dividing_monomials(self) -> DividingMonomialIter<V> {
        let mut start = self.clone();
        for i in 0..self.len() {
            *start.exponents.at_mut(i) = 0;
        }
        DividingMonomialIter { monomial: self, current: Some(start) }
    }
}

pub struct DividingMonomialIter<V: VectorViewMut<MonomialExponent>> {
    monomial: Monomial<V>,
    current: Option<Monomial<V>>
}

impl<V: VectorViewMut<MonomialExponent> + Clone> Iterator for DividingMonomialIter<V> {

    type Item = Monomial<V>;

    fn next(&mut self) -> Option<Self::Item> {
        if let Some(current) = &mut self.current {
            let result = current.clone();
            let mut refill = 0;
            for i in 1..self.monomial.len() {
                if current[i - 1] > 0 && current[i] < self.monomial[i] {
                    *current.exponents.at_mut(i - 1) -= 1;
                    *current.exponents.at_mut(i) += 1;
                    let mut j = 0;
                    while refill > 0 {
                        *current.exponents.at_mut(j) = min(refill, self.monomial[j]);
                        refill -= current[j];
                        j += 1;
                    }
                    return Some(result); 
                } else {
                    refill += current[i - 1];
                    *current.exponents.at_mut(i - 1) = 0;
                }
            }
            refill += current[self.monomial.len() - 1];
            *current.exponents.at_mut(self.monomial.len() - 1) = 0;

            // we did all combinations with the current number of elements, so increase element number by one
            refill += 1;
            let mut j = 0;

            while refill > 0 && j < self.monomial.len() {
                *current.exponents.at_mut(j) = min(refill, self.monomial[j]);
                refill -= current[j];
                j += 1;
            }
            if j == self.monomial.len() && refill != 0 {
                self.current = None;
            }
            return Some(result);
        } else {
            return None;
        }
    }
}

impl<V: VectorView<MonomialExponent>> Debug for Monomial<V> {

    fn fmt(&self, f: &mut std::fmt::Formatter<'_>) -> std::fmt::Result {
        if self.exponents.len() == 0 {
            return write!(f, "()");
        }
        write!(f, "(")?;
        for i in 0..(self.exponents.len() - 1) {
            write!(f, "{}, ", self.exponents.at(i))?;
        }
        write!(f, "{})", self.exponents.at(self.exponents.len() - 1))
    }
}

impl<V: VectorView<MonomialExponent>> Index<usize> for Monomial<V> {

    type Output = MonomialExponent;

    fn index(&self, index: usize) -> &Self::Output {
        if index >= self.exponents.len() {
            &ZERO
        } else {
            self.exponents.at(index)
        }
    }
}

///
/// Trait for term orders, that is an ordering on all monomials with
/// a fixed number of variables subject to the constraints
///  - `mp < np` whenever `m < n`
///  - `m <= mp`
/// for all monomials `m, n, p`.
/// 
/// Monomial/Term orders are particularly important in the context of
/// Groebner basis (see e.g. [`crate::algorithms::f4::f4()`]).
/// 
pub trait MonomialOrder: Clone + Sized + 'static {

    fn is_graded(&self) -> bool;
    fn compare<V: VectorView<MonomialExponent>>(&self, lhs: &Monomial<V>, rhs: &Monomial<V>) -> Ordering;

    fn is_same<O: MonomialOrder>(&self, other: O) -> bool {
        assert!(std::mem::size_of::<Self>() == 0);
        match generic_cast::<_, Self>(other) {
            Some(_) => true,
            None => false
        }
    }
}

#[derive(Clone, Copy)]
pub struct FixedOrderMonomial<V, O>
    where V: VectorView<MonomialExponent>, O: MonomialOrder
{
    m: Monomial<V>,
    order: O
}

impl<V, O> FixedOrderMonomial<V, O>
    where V: VectorView<MonomialExponent>, O: MonomialOrder
{
    pub fn new(m: Monomial<V>, order: O) -> Self {
        Self { m, order }
    }

    pub fn into(self) -> Monomial<V> {
        self.m
    }

    pub fn order(&self) -> &O {
        &self.order
    }
}

impl<V, O> PartialEq for FixedOrderMonomial<V, O>
    where V: VectorView<MonomialExponent>, O: MonomialOrder
{
    fn eq(&self, other: &Self) -> bool {
        self.cmp(other) == Ordering::Equal
    }
}

impl<V, O> Eq for FixedOrderMonomial<V, O>
    where V: VectorView<MonomialExponent>, O: MonomialOrder
{}

impl<V, O> PartialOrd for FixedOrderMonomial<V, O>
    where V: VectorView<MonomialExponent>, O: MonomialOrder
{
    fn partial_cmp(&self, other: &Self) -> Option<Ordering> {
        Some(self.cmp(other))
    }
}

impl<V, O> Ord for FixedOrderMonomial<V, O>
    where V: VectorView<MonomialExponent>, O: MonomialOrder
{
    fn cmp(&self, other: &Self) -> Ordering {
        assert!(self.order().is_same(other.order().clone()));
        self.order.compare(&self.m, &other.m)
    }
}

///
/// Graded reverse lexicographic order.
/// 
/// It is defined by first comparing the degree of monomials, and
/// in case of equality, reverse the result of a lexicographic comparison,
/// using reversed variable order.
/// 
/// # Example
/// 
/// The smallest example where this differs from the graded lexicographic order
/// is as follows.
/// ```
/// # use feanor_math::rings::multivariate::*;
/// 
/// let a = Monomial::new([1, 0, 1]);
/// let b = Monomial::new([0, 2, 0]);
/// assert_eq!(std::cmp::Ordering::Less, DegRevLex.compare(&a, &b));
/// assert_eq!(std::cmp::Ordering::Greater, Lex.compare(&a, &b));
/// ```
/// 
#[derive(Clone, Copy, PartialEq, Eq)]
pub struct DegRevLex;

///
/// Block-wise graded reverse lexicographic order.
/// 
/// This order is defined by first comparing the monomials induced by the
/// first variables via degrevlex, and in the case of equality compare the
/// monomials induced by the rest of the variables. Its main use is the fact
/// that it can serve as an elimination order.
/// 
#[derive(Clone, Copy, PartialEq, Eq)]
pub struct BlockLexDegRevLex {
    larger_block: usize
}

impl BlockLexDegRevLex {

    pub fn new(larger_block: RangeTo<usize>, smaller_block: RangeFrom<usize>) -> Self {
        assert_eq!(larger_block.end, smaller_block.start);
        Self {
            larger_block: larger_block.end
        }
    }
}

impl MonomialOrder for BlockLexDegRevLex {

    fn is_graded(&self) -> bool {
        false
    }

    fn compare<V: VectorView<MonomialExponent>>(&self, lhs: &Monomial<V>, rhs: &Monomial<V>) -> Ordering {
        match DegRevLex.compare(
            &Monomial::new(Subvector::new(&lhs.exponents).subvector(..self.larger_block)), 
            &Monomial::new(Subvector::new(&rhs.exponents).subvector(..self.larger_block))
        ) {
            Ordering::Equal => DegRevLex.compare(
                &Monomial::new(Subvector::new(&lhs.exponents).subvector(self.larger_block..)), 
                &Monomial::new(Subvector::new(&rhs.exponents).subvector(self.larger_block..))
            ),
            ordering => ordering
        }
    }

    fn is_same<O: ?Sized + MonomialOrder>(&self, other: O) -> bool {
        match generic_cast::<_, Self>(other) {
            Some(other) => self.larger_block == other.larger_block,
            None => false
        }
    }
}

impl MonomialOrder for DegRevLex {

    fn is_graded(&self) -> bool {
        true
    }

    fn compare<V: VectorView<MonomialExponent>>(&self, lhs: &Monomial<V>, rhs: &Monomial<V>) -> Ordering {
        let lhs_deg = lhs.deg();
        let rhs_deg = rhs.deg();
        if lhs_deg < rhs_deg {
            return Ordering::Less;
        } else if lhs_deg > rhs_deg {
            return Ordering::Greater;
        } else {
            for i in (0..max(lhs.len(), rhs.len())).rev() {
                if lhs[i] > rhs[i] {
                    return Ordering::Less
                } else if lhs[i] < rhs[i] {
                    return Ordering::Greater;
                }
            }
            return Ordering::Equal;
        }
    }
}

#[derive(Clone, Copy, PartialEq, Eq)]
pub struct Lex;

impl MonomialOrder for Lex {

    fn is_graded(&self) -> bool {
        false
    }

    fn compare<V: VectorView<MonomialExponent>>(&self, lhs: &Monomial<V>, rhs: &Monomial<V>) -> Ordering {
        for i in 0..max(lhs.len(), rhs.len()) {
            if lhs[i] < rhs[i] {
                return Ordering::Less;
            } else if lhs[i] > rhs[i] {
                return Ordering::Greater;
            }
        }
        return Ordering::Equal;
    }
}

#[cfg(test)]
use crate::default_memory_provider;
#[cfg(test)]
use super::zn::zn_static::Zn;

#[test]
fn test_lex() {
    let mut monomials: Vec<Monomial<[u16; 3]>> = vec![
        Monomial::new([0, 0, 0]),
        Monomial::new([0, 0, 1]),
        Monomial::new([0, 0, 2]),
        Monomial::new([0, 1, 0]),
        Monomial::new([0, 1, 1]),
        Monomial::new([0, 2, 0]),
        Monomial::new([1, 0, 0]),
        Monomial::new([1, 0, 1]),
        Monomial::new([1, 1, 0]),
        Monomial::new([2, 0, 0])
    ];
    monomials.sort_by(|l, r| Lex.compare(l, r).reverse());
    assert_eq!(vec![
        Monomial::new([2, 0, 0]),
        Monomial::new([1, 1, 0]),
        Monomial::new([1, 0, 1]),
        Monomial::new([1, 0, 0]),
        Monomial::new([0, 2, 0]),
        Monomial::new([0, 1, 1]),
        Monomial::new([0, 1, 0]),
        Monomial::new([0, 0, 2]),
        Monomial::new([0, 0, 1]),
        Monomial::new([0, 0, 0])
    ], monomials);
}

#[test]
fn test_degrevlex() {
    let mut monomials: Vec<Monomial<[u16; 3]>> = vec![
        Monomial::new([0, 0, 0]),
        Monomial::new([0, 0, 1]),
        Monomial::new([0, 0, 2]),
        Monomial::new([0, 1, 0]),
        Monomial::new([0, 1, 1]),
        Monomial::new([0, 2, 0]),
        Monomial::new([1, 0, 0]),
        Monomial::new([1, 0, 1]),
        Monomial::new([1, 1, 0]),
        Monomial::new([2, 0, 0])
    ];
    monomials.sort_by(|l, r| DegRevLex.compare(l, r).reverse());
    assert_eq!(vec![
        Monomial::new([2, 0, 0]),
        Monomial::new([1, 1, 0]),
        Monomial::new([0, 2, 0]),
        Monomial::new([1, 0, 1]),
        Monomial::new([0, 1, 1]),
        Monomial::new([0, 0, 2]),
        Monomial::new([1, 0, 0]),
        Monomial::new([0, 1, 0]),
        Monomial::new([0, 0, 1]),
        Monomial::new([0, 0, 0])
    ], monomials);
}

#[test]
fn test_dividing_monomials() {
    let m = Monomial::new([2, 1, 3]);
    assert_eq!(vec![
        Monomial::new([0, 0, 0]), Monomial::new([1, 0, 0]), Monomial::new([0, 1, 0]), Monomial::new([0, 0, 1]),
        Monomial::new([2, 0, 0]), Monomial::new([1, 1, 0]), Monomial::new([1, 0, 1]), Monomial::new([0, 1, 1]), Monomial::new([0, 0, 2]),
        Monomial::new([2, 1, 0]), Monomial::new([2, 0, 1]), Monomial::new([1, 1, 1]), Monomial::new([1, 0, 2]), Monomial::new([0, 1, 2]), Monomial::new([0, 0, 3]),
        Monomial::new([2, 1, 1]), Monomial::new([2, 0, 2]), Monomial::new([1, 1, 2]), Monomial::new([1, 0, 3]), Monomial::new([0, 1, 3]),
        Monomial::new([2, 1, 2]), Monomial::new([2, 0, 3]), Monomial::new([1, 1, 3]), 
        Monomial::new([2, 1, 3])
    ], m.dividing_monomials().collect::<Vec<_>>());
}

#[test]
fn test_specialize() {
    let ring: ordered::MultivariatePolyRingImpl<_, _, _, 1> = ordered::MultivariatePolyRingImpl::new(Zn::<17>::RING, DegRevLex, default_memory_provider!());
    let f = ring.from_terms([(1, &Monomial::new([2])), (1, &Monomial::new([1]))].into_iter());
    let g = ring.from_terms([(1, &Monomial::new([2])), (16, &Monomial::new([1]))].into_iter());

    assert_el_eq!(&ring, &ring.add_ref_snd(ring.mul_ref(&g, &g), &g), &ring.specialize(&f, 0, &g));

    let ring: ordered::MultivariatePolyRingImpl<_, _, _, 2> = ordered::MultivariatePolyRingImpl::new(Zn::<17>::RING, DegRevLex, default_memory_provider!());
    let f = ring.from_terms([(1, &Monomial::new([2, 0])), (1, &Monomial::new([0, 1]))].into_iter());
    let g = ring.from_terms([(1, &Monomial::new([0, 2])), (16, &Monomial::new([0, 1]))].into_iter());

    assert_el_eq!(&ring, &ring.add(ring.mul_ref(&g, &g), ring.indeterminate(1)), &ring.specialize(&f, 0, &g));
}<|MERGE_RESOLUTION|>--- conflicted
+++ resolved
@@ -18,15 +18,11 @@
 type MonomialExponent = u16;
 
 ///
-<<<<<<< HEAD
-/// Trait for rings that represent multivariate polynomial rings.
-=======
 /// Trait for rings that are multivariate polynomial rings in finitely many indeterminates
 /// over a base ring, i.e. `R[X0, X1, X2, ..., XN]`.
 /// 
 /// Currently, the only implementation of such rings is [`ordered::MultivariatePolyRingImpl`],
 /// which is stores all monomials in an ordered vector.
->>>>>>> 6ca61a2f
 /// 
 pub trait MultivariatePolyRing: RingExtension + SelfIso {
 
@@ -85,14 +81,10 @@
     fn coefficient_at<'a>(&'a self, f: &'a Self::Element, m: &Monomial<Self::MonomialVector>) -> &'a El<Self::BaseRing>;
 
     ///
-<<<<<<< HEAD
-    /// Returns the leading monomial of `f` w.r.t. the given term ordering.
-=======
     /// Returns the leading monomial of the given polynomial.
     /// 
     /// The leading monomial is the monomial with nonzero coefficient that is
     /// largest w.r.t. the given monomial ordering.
->>>>>>> 6ca61a2f
     /// 
     fn lm<'a, O>(&'a self, f: &'a Self::Element, order: O) -> Option<&'a Monomial<Self::MonomialVector>>
         where O: MonomialOrder;
