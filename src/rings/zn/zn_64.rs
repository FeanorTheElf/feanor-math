use crate::algorithms::fft::cooley_tuckey::CooleyTuckeyButterfly;
use crate::delegate::DelegateRing;
use crate::divisibility::*;
use crate::impl_eq_based_self_iso;
use crate::impl_localpir_wrap_unwrap_homs;
use crate::impl_localpir_wrap_unwrap_isos;
use crate::impl_wrap_unwrap_homs;
use crate::impl_wrap_unwrap_isos;
use crate::ordered::OrderedRingStore;
use crate::primitive_int::*;
use crate::integer::*;
use crate::pid::*;
use crate::ring::*;
use crate::serialization::SerializableElementRing;
use algorithms::convolution::KaratsubaHint;
use algorithms::matmul::ComputeInnerProduct;
use algorithms::matmul::StrassenHint;use serde::{Deserialize, Deserializer, Serialize, Serializer}; 

use crate::homomorphism::*;
use crate::rings::rust_bigint::*;

use super::*;
use super::zn_big;

fn high(x: u128) -> u64 {
    (x >> 64) as u64
}

fn low(x: u128) -> u64 {
    (x & ((1 << 64) - 1)) as u64
}

fn mulhi(lhs: u64, rhs: u64) -> u64 {
    high(lhs as u128 * rhs as u128)
}

fn mullo(lhs: u64, rhs: u64) -> u64 {
    lhs.wrapping_mul(rhs)
}

///
/// Represents the ring `Z/nZ`.
/// A variant of Barett reduction is used to perform fast modular
/// arithmetic for `n` slightly smaller than 64 bit.
/// 
/// More concretely, the currently maximal supported modulus is `floor(2^62 / 9)`.
/// Note that the exact value might change in the future.
/// 
/// # Examples
/// ```
/// # use feanor_math::assert_el_eq;
/// # use feanor_math::ring::*;
/// # use feanor_math::homomorphism::*;
/// # use feanor_math::rings::zn::*;
/// # use feanor_math::rings::zn::zn_64::*;
/// let zn = Zn::new(7);
/// assert_el_eq!(zn, zn.one(), zn.mul(zn.int_hom().map(3), zn.int_hom().map(5)));
/// ```
/// Too large moduli will give an error.
/// ```should_panic
/// # use feanor_math::assert_el_eq;
/// # use feanor_math::ring::*;
/// # use feanor_math::rings::zn::*;
/// # use feanor_math::rings::zn::zn_64::*;
/// Zn::new((1 << 62) / 9 + 1);
/// ```
/// 
#[derive(Clone, Copy)]
pub struct ZnBase {
    modulus: i64,
    modulus_half: i64,
    modulus_times_three: u64,
    inv_modulus: u128
}

const ZZ: StaticRing<i64> = StaticRing::<i64>::RING;
#[allow(non_upper_case_globals)]
const ZZbig: BigIntRing = BigIntRing::RING;

impl ZnBase {

    pub fn new(modulus: u64) -> Self {
        assert!(modulus > 1);
        // this should imply the statement we need later
        assert!(modulus <= ((1 << 62) / 9));
        // we want representatives to grow up to 6 * modulus
        assert!(modulus as u128 * 6 <= u64::MAX as u128);
        let inv_modulus = ZZbig.euclidean_div(ZZbig.power_of_two(128), &ZZbig.coerce(&ZZ, modulus as i64));
        // we need the product `inv_modulus * (6 * modulus)^2` to fit into 192 bit, should be implied by `modulus < ((1 << 62) / 9)`
        debug_assert!(ZZbig.is_lt(&ZZbig.mul_ref_fst(&inv_modulus, ZZbig.pow(ZZbig.int_hom().mul_map(ZZbig.coerce(&ZZ, modulus as i64), 6), 2)), &ZZbig.power_of_two(192)));
        let inv_modulus = if ZZbig.eq_el(&inv_modulus, &ZZbig.power_of_two(127)) {
            1u128 << 127
        } else {
            int_cast(inv_modulus, &StaticRing::<i128>::RING, &ZZbig) as u128
        };
        Self {
            modulus: modulus as i64,
            inv_modulus: inv_modulus,
            modulus_half: (modulus as i64 - 1) / 2 + 1,
            modulus_times_three: modulus * 3
        }
    }

    fn modulus_u64(&self) -> u64 {
        self.modulus as u64
    }

    ///
    /// Positive integers bounded by `self.repr_bound()` (inclusive) are considered
    /// valid representatives of ring elements.
    /// 
    fn repr_bound(&self) -> u64 {
        self.modulus_times_three * 2
    }

    ///
    /// If input is bounded by `self.repr_bound() * self.repr_bound()`, then the output
    /// is `< 3 * modulus` and congruent to the input.
    /// 
    fn bounded_reduce(&self, value: u128) -> u64 {
        debug_assert!(value <= self.repr_bound() as u128 * self.repr_bound() as u128);

        let (in_low, in_high) = (low(value), high(value));
        let (invmod_low, invmod_high) = (low(self.inv_modulus), high(self.inv_modulus));
        // we ignore the lowest part of the sum, causing an error of at most 1;
        // we also assume that `repr_bound * repr_bound * inv_modulus` fits into 192 bit
        let approx_quotient = mulhi(in_low, invmod_high) + mulhi(in_high, invmod_low) + mullo(in_high, invmod_high);
        let result = low(value).wrapping_sub(mullo(approx_quotient, self.modulus_u64()));

        debug_assert!(result < self.modulus_times_three);
        debug_assert!((value - result as u128) % (self.modulus_u64() as u128) == 0);
        return result;
    }

    ///
    /// If input is bounded by `FACTOR * self.repr_bound() * self.repr_bound()`, then the 
    /// output that is `< 3 * modulus` and congruent to the input.
    /// 
    /// As opposed to the faster [`ZnBase::bounded_reduce()`], this should work for all
    /// inputs in `u128`. Currently only used by the specialization of
    /// [`ComputeInnerProduct::inner_product()`].
    /// 
    #[inline(never)]
    fn bounded_reduce_larger<const FACTOR: usize>(&self, value: u128) -> u64 {
        assert!(FACTOR == 32);
        debug_assert!(value <= FACTOR as u128 * self.repr_bound() as u128 * self.repr_bound() as u128);

        let (in_low, in_high) = (low(value), high(value));
        let invmod_high = high(self.inv_modulus);
        // `approx_quotient` can be just slightly larger than 64 bits, since we optimized for `bounded_reduce()`
        let approx_quotient = in_high as u128 * invmod_high as u128 + mulhi(in_low, invmod_high) as u128;

        return self.bounded_reduce(value - (approx_quotient * self.modulus as u128));
    }

    fn potential_reduce(&self, mut value: u64) -> u64 {
        if value >= self.repr_bound() {
            value -= self.repr_bound();
        }
        if value >= self.modulus_times_three {
            value -= self.modulus_times_three;
        }
        return value;
    }

    fn from_u64_promise_reduced(&self, value: u64) -> ZnEl {
        debug_assert!(value <= self.repr_bound());
        ZnEl(value)
    }

    fn complete_reduce(&self, mut value: u64) -> u64 {
        debug_assert!(value <= self.repr_bound());
        if value >= 4 * self.modulus_u64() {
            value -= 4 * self.modulus_u64();
        }
        if value >= 2 * self.modulus_u64() {
            value -= 2 * self.modulus_u64();
        }
        if value >= self.modulus_u64() {
            value -= self.modulus_u64();
        }
        debug_assert!(value < self.modulus_u64());
        return value;
    }
}

/// 
/// Represents the ring `Z/nZ`, using a variant of Barett reduction
/// for moduli somewhat smaller than 64 bits. For details, see [`ZnBase`].
/// 
pub type Zn = RingValue<ZnBase>;

impl Zn {

    pub fn new(modulus: u64) -> Self {
        RingValue::from(ZnBase::new(modulus))
    }
}

#[derive(Clone, Copy, Debug)]
pub struct ZnEl(u64);

impl PartialEq for ZnBase {
    fn eq(&self, other: &Self) -> bool {
        self.modulus == other.modulus
    }
}

impl RingBase for ZnBase {

    type Element = ZnEl;

    fn clone_el(&self, val: &Self::Element) -> Self::Element {
        *val
    }

    fn add_assign(&self, lhs: &mut Self::Element, rhs: Self::Element) {
        debug_assert!(lhs.0 <= self.repr_bound());
        debug_assert!(rhs.0 <= self.repr_bound());
        lhs.0 = self.potential_reduce(lhs.0 + rhs.0);
    }

    fn negate_inplace(&self, lhs: &mut Self::Element) {
        debug_assert!(lhs.0 <= self.repr_bound());
        lhs.0 = self.repr_bound() - lhs.0;
    }

    fn mul_assign(&self, lhs: &mut Self::Element, rhs: Self::Element) {
        debug_assert!(lhs.0 <= self.repr_bound());
        debug_assert!(rhs.0 <= self.repr_bound());
        lhs.0 = self.bounded_reduce(lhs.0 as u128 * rhs.0 as u128);
    }

    fn from_int(&self, value: i32) -> Self::Element {
        RingRef::new(self).coerce(&StaticRing::<i32>::RING, value)
    }

    fn eq_el(&self, lhs: &Self::Element, rhs: &Self::Element) -> bool {
        debug_assert!(lhs.0 <= self.repr_bound());
        debug_assert!(rhs.0 <= self.repr_bound());
        if lhs.0 > rhs.0 {
            self.is_zero(&self.from_u64_promise_reduced(lhs.0 - rhs.0))
        } else {
            self.is_zero(&self.from_u64_promise_reduced(rhs.0 - lhs.0))
        }
    }

    fn is_zero(&self, val: &Self::Element) -> bool {
        debug_assert!(val.0 <= self.repr_bound());
        self.complete_reduce(val.0) == 0
    }

    fn is_commutative(&self) -> bool { true }
    fn is_noetherian(&self) -> bool { true }

    fn dbg<'a>(&self, value: &Self::Element, out: &mut std::fmt::Formatter<'a>) -> std::fmt::Result {
        write!(out, "{}", self.complete_reduce(value.0))
    }
    
    fn characteristic<I: IntegerRingStore>(&self, other_ZZ: &I) -> Option<El<I>>
        where I::Type: IntegerRing
    {
        self.size(other_ZZ)
    }
    
    fn sum<I>(&self, mut els: I) -> Self::Element 
        where I: Iterator<Item = Self::Element>
    {
        let mut result = self.zero();
        while let Some(ZnEl(start)) = els.next() {
            let mut current = start as u128;
            for ZnEl(c) in els.by_ref().take(self.repr_bound() as usize / 2 - 1) {
                current += c as u128;
            }
            self.add_assign(&mut result, self.from_u64_promise_reduced(self.bounded_reduce(current)));
        }
        debug_assert!(result.0 <= self.repr_bound());
        return result;
    }

    fn pow_gen<R: IntegerRingStore>(&self, x: Self::Element, power: &El<R>, integers: R) -> Self::Element 
        where R::Type: IntegerRing
    {
        assert!(!integers.is_neg(power));
        algorithms::sqr_mul::generic_abs_square_and_multiply(
            x, 
            power, 
            &integers,
            |mut a| {
                self.square(&mut a);
                a
            },
            |a, b| self.mul_ref_fst(a, b),
            self.one()
        )
    }
}

<<<<<<< HEAD
impl SerializableElementRing for ZnBase {

    fn deserialize<'de, D>(&self, deserializer: D) -> Result<Self::Element, D::Error>
        where D: Deserializer<'de>
    {
        <i64 as Deserialize>::deserialize(deserializer).map(|x| self.from_int_promise_reduced(x))
    }

    fn serialize<S>(&self, el: &Self::Element, serializer: S) -> Result<S::Ok, S::Error>
        where S: Serializer
    {
        <i64 as Serialize>::serialize(&self.smallest_positive_lift(*el), serializer)
=======
impl FromModulusCreateableZnRing for ZnBase {

    fn create<F, E>(create_modulus: F) -> Result<Self, E>
        where F: FnOnce(&Self::IntegerRingBase) -> Result<El<Self::Integers>, E>
    {
        create_modulus(StaticRing::<i64>::RING.get_ring()).map(|n| Self::new(n as u64))
>>>>>>> b1f50b2c
    }
}

impl ComputeInnerProduct for ZnBase {

    fn inner_product<I: Iterator<Item = (Self::Element, Self::Element)>>(&self, mut els: I) -> Self::Element
    {
        fn body<I: Iterator<Item = (ZnEl, ZnEl)>>(ring: &ZnBase, els: &mut I) -> Option<ZnEl> {
            debug_assert!(u128::MAX / (ring.repr_bound() as u128 * ring.repr_bound() as u128) >= 36);
            const REDUCE_AFTER_STEPS: usize = 32;
            
            let mut current = 0;
            for i in 0..REDUCE_AFTER_STEPS {
                let next_pair = els.next();
                if let Some((l, r)) = next_pair {
                    debug_assert!(l.0 <= ring.repr_bound());
                    debug_assert!(r.0 <= ring.repr_bound());
                    current += l.0 as u128 * r.0 as u128;
                    debug_assert!(current <= (i + 1) as u128 * ring.repr_bound() as u128 * ring.repr_bound() as u128);
                } else if i == 0 {
                    return None;
                } else {
                    break;
                }
            }
            return Some(ZnEl(ring.bounded_reduce_larger::<REDUCE_AFTER_STEPS>(current)));
        }

        self.sum((0..).map(|_| body(self, &mut els)).take_while(|x| x.is_some()).map(|x| x.unwrap()))
    }
}

impl_eq_based_self_iso!{ ZnBase }

impl<I: IntegerRingStore> CanHomFrom<zn_big::ZnBase<I>> for ZnBase
    where I::Type: IntegerRing
{
    type Homomorphism = ();

    fn has_canonical_hom(&self, from: &zn_big::ZnBase<I>) -> Option<Self::Homomorphism> {
        if from.integer_ring().get_ring().representable_bits().is_none() || from.integer_ring().get_ring().representable_bits().unwrap() >= self.integer_ring().abs_log2_ceil(self.modulus()).unwrap() {
            if from.integer_ring().eq_el(from.modulus(), &int_cast(*self.modulus(), from.integer_ring(), self.integer_ring())) {
                Some(())
            } else {
                None
            }
        } else {
            None
        }
    }

    fn map_in(&self, from: &zn_big::ZnBase<I>, el: <zn_big::ZnBase<I> as RingBase>::Element, _: &Self::Homomorphism) -> Self::Element {
        self.from_u64_promise_reduced(int_cast(from.smallest_positive_lift(el), self.integer_ring(), from.integer_ring()) as u64)
    }
}

impl<I: IntegerRingStore> CanIsoFromTo<zn_big::ZnBase<I>> for ZnBase
    where I::Type: IntegerRing
{
    type Isomorphism = <zn_big::ZnBase<I> as CanHomFrom<StaticRingBase<i64>>>::Homomorphism;

    fn has_canonical_iso(&self, from: &zn_big::ZnBase<I>) -> Option<Self::Isomorphism> {
        if from.integer_ring().get_ring().representable_bits().is_none() || from.integer_ring().get_ring().representable_bits().unwrap() >= self.integer_ring().abs_log2_ceil(self.modulus()).unwrap() {
            if from.integer_ring().eq_el(from.modulus(), &int_cast(*self.modulus(), from.integer_ring(), self.integer_ring())) {
                from.has_canonical_hom(self.integer_ring().get_ring())
            } else {
                None
            }
        } else {
            None
        }
    }

    fn map_out(&self, from: &zn_big::ZnBase<I>, el: <Self as RingBase>::Element, iso: &Self::Isomorphism) -> <zn_big::ZnBase<I> as RingBase>::Element {
        from.map_in(self.integer_ring().get_ring(), el.0 as i64, iso)
    }
}

///
/// An element of [`ZnBase`] together with extra information that allows for
/// faster division if this element is the divisor. See also [`PreparedDivisibilityRing`].
/// 
#[derive(Copy, Clone)]
pub struct ZnPreparedDivisor {
    unit_part: El<Zn>,
    is_unit: bool,
    smallest_positive_zero_divisor_part: <StaticRingBase<i64> as PreparedDivisibilityRing>::PreparedDivisor
}

impl PreparedDivisibilityRing for ZnBase {

    type PreparedDivisor = ZnPreparedDivisor;

    fn prepare_divisor(&self, x: &Self::Element) -> Self::PreparedDivisor {
        let (s, _t, d) = algorithms::eea::signed_eea(self.smallest_positive_lift(*x), *self.modulus(), self.integer_ring());
        debug_assert!(d > 0);
        debug_assert!(d <= *self.modulus());
        return ZnPreparedDivisor {
            is_unit: d == 1,
            unit_part: if s < 0 { self.negate(self.from_u64_promise_reduced(-s as u64)) } else { self.from_u64_promise_reduced(s as u64) },
            smallest_positive_zero_divisor_part: StaticRing::<i64>::RING.prepare_divisor(&d)
        }
    }

    fn checked_left_div_prepared(&self, lhs: &Self::Element, rhs: &Self::PreparedDivisor) -> Option<Self::Element> {
        if rhs.is_unit {
            Some(self.mul_ref(lhs, &rhs.unit_part))
        } else {
            StaticRing::<i64>::RING.checked_div_prepared(&self.smallest_positive_lift(*lhs), &rhs.smallest_positive_zero_divisor_part)
                .map(|x| self.mul(self.from_u64_promise_reduced(x as u64), rhs.unit_part))
        }
    }
}

impl DivisibilityRing for ZnBase {

    fn checked_left_div(&self, lhs: &Self::Element, rhs: &Self::Element) -> Option<Self::Element> {
        super::generic_impls::checked_left_div(RingRef::new(self), lhs, rhs)
    } 
}

#[stability::unstable(feature = "enable")]
pub trait ImplGenericIntHomomorphismMarker: IntegerRing {}

impl ImplGenericIntHomomorphismMarker for RustBigintRingBase {}

#[cfg(feature = "mpir")]
impl ImplGenericIntHomomorphismMarker for crate::rings::mpir::MPZBase {}

impl<I: ?Sized + ImplGenericIntHomomorphismMarker> CanHomFrom<I> for ZnBase {

    type Homomorphism = super::generic_impls::BigIntToZnHom<I, StaticRingBase<i128>, Self>;

    default fn has_canonical_hom(&self, from: &I) -> Option<Self::Homomorphism> {
        super::generic_impls::has_canonical_hom_from_bigint(from, self, StaticRing::<i128>::RING.get_ring(), Some(&(self.repr_bound() as i128 * self.repr_bound() as i128)))
    }

    default fn map_in(&self, from: &I, el: I::Element, hom: &Self::Homomorphism) -> Self::Element {
        super::generic_impls::map_in_from_bigint(from, self, StaticRing::<i128>::RING.get_ring(), el, hom, |n| {
            debug_assert!((n as u64) < self.modulus_u64());
            self.from_u64_promise_reduced(n as u64)
        }, |n| {
            debug_assert!(n <= (self.repr_bound() as i128 * self.repr_bound() as i128));
            self.from_u64_promise_reduced(self.bounded_reduce(n as u128))
        })
    }
}

macro_rules! impl_static_int_to_zn {
    ($($int:ident),*) => {
        $(
            impl CanHomFrom<StaticRingBase<$int>> for ZnBase {
            
                type Homomorphism = (/* bound for direct reduction */ $int, /* bound for bounded reduction */ $int);
            
                fn has_canonical_hom(&self, _from: &StaticRingBase<$int>) -> Option<Self::Homomorphism> {
                    let bounded_reduce_bound = self.repr_bound() as i128 * self.repr_bound() as i128;
                    Some((self.repr_bound() as $int, if bounded_reduce_bound > $int::MAX as i128 { $int::MAX } else { bounded_reduce_bound as $int }))
                }
            
                fn map_in(&self, _from: &StaticRingBase<$int>, el: $int, hom: &($int, $int)) -> Self::Element {
                    if el.abs() <= hom.0 {
                        if el < 0 {
                            self.negate(self.from_u64_promise_reduced(el.unsigned_abs() as u64))
                        } else {
                            self.from_u64_promise_reduced(el as u64)
                        }
                    } else if el.abs() <= hom.1 {
                        if el < 0 {
                            self.negate(self.from_u64_promise_reduced(self.bounded_reduce(el.unsigned_abs() as u128)))
                        } else {
                            self.from_u64_promise_reduced(self.bounded_reduce(el as u128))
                        }
                    } else {
                        if el < 0 {
                            self.from_u64_promise_reduced(((el as i128 % self.modulus as i128) as i64 + self.modulus) as u64)
                        } else {
                            self.from_u64_promise_reduced((el as i128 % self.modulus as i128) as u64)
                        }
                    }
                }
            }
        )*
    };
}

impl_static_int_to_zn!{ i8, i16, i32, i64, i128 }

#[derive(Clone, Copy)]
pub struct ZnBaseElementsIter<'a> {
    ring: &'a ZnBase,
    current: u64
}

impl<'a> Iterator for ZnBaseElementsIter<'a> {

    type Item = ZnEl;

    fn next(&mut self) -> Option<Self::Item> {
        if self.current < self.ring.modulus_u64() {
            let result = self.current;
            self.current += 1;
            return Some(self.ring.from_u64_promise_reduced(result));
        } else {
            return None;
        }
    }
}

impl FiniteRing for ZnBase {

    type ElementsIter<'a> = ZnBaseElementsIter<'a>;

    fn elements<'a>(&'a self) -> Self::ElementsIter<'a> {
        ZnBaseElementsIter {
            ring: self,
            current: 0
        }
    }

    fn random_element<G: FnMut() -> u64>(&self, rng: G) -> <Self as RingBase>::Element {
        super::generic_impls::random_element(self, rng)
    }

    fn size<I: IntegerRingStore>(&self, other_ZZ: &I) -> Option<El<I>>
        where I::Type: IntegerRing
    {
        if other_ZZ.get_ring().representable_bits().is_none() || self.integer_ring().abs_log2_ceil(&(self.modulus() + 1)) <= other_ZZ.get_ring().representable_bits() {
            Some(int_cast(*self.modulus(), other_ZZ, self.integer_ring()))
        } else {
            None
        }
    }
}

impl PrincipalIdealRing for ZnBase {

    fn extended_ideal_gen(&self, lhs: &Self::Element, rhs: &Self::Element) -> (Self::Element, Self::Element, Self::Element) {
        let (s, t, d) = StaticRing::<i64>::RING.extended_ideal_gen(&(lhs.0 as i64), &(rhs.0 as i64));
        let quo = RingRef::new(self).into_can_hom(StaticRing::<i64>::RING).ok().unwrap();
        (quo.map(s), quo.map(t), quo.map(d))
    }
    
    fn cancel_common_factors(&self, lhs: &Self::Element, rhs: &Self::Element) -> (Self::Element, Self::Element, Self::Element) {
        let l = self.smallest_positive_lift(*lhs);
        let r = self.smallest_positive_lift(*rhs);
        let d = StaticRing::<i64>::RING.ideal_gen(&l, &r);
        let quo = RingRef::new(self).into_can_hom(StaticRing::<i64>::RING).ok().unwrap();
        return (quo.map(l / d), quo.map(r / d), quo.map(d));
    }
}

impl StrassenHint for ZnBase {
    default fn strassen_threshold(&self) -> usize {
        6
    }
}

impl KaratsubaHint for ZnBase {
    default fn karatsuba_threshold(&self) -> usize {
        6
    }
}

impl ZnRing for ZnBase {

    type IntegerRingBase = StaticRingBase<i64>;
    type Integers = StaticRing<i64>;

    fn integer_ring(&self) -> &Self::Integers {
        &StaticRing::<i64>::RING
    }

    fn smallest_positive_lift(&self, el: Self::Element) -> El<Self::Integers> {
        self.complete_reduce(el.0) as i64
    }

    fn smallest_lift(&self, ZnEl(mut value_u64): Self::Element) -> El<Self::Integers> {
        debug_assert!(value_u64 <= self.repr_bound());
        // value is in [0, 6 * self.modulus]
        if value_u64 >= 3 * self.modulus_u64() {
            value_u64 -= 3 * self.modulus_u64();
        }
        // value is in [0, 3 * self.modulus]
        let mut value_i64 = value_u64 as i64;
        if value_i64 >= self.modulus + self.modulus_half {
            value_i64 -= 2 * self.modulus;
        }
        // value is in ]-self.modulus_half, self.modulus + self.modulus_half[ if modulus is odd
        // value is in [-self.modulus_half, self.modulus + self.modulus_half[ if modulus is even
        if value_i64 >= self.modulus_half {
            value_i64 -= self.modulus;
        }
        // value is in ]-self.modulus_half, self.modulus_half[ if modulus is odd
        // value is in [-self.modulus_half, self.modulus_half[ if modulus is even
        debug_assert!(value_i64 < self.modulus_half);
        debug_assert!(self.modulus() % 2 == 0 || value_i64 > -self.modulus_half);
        debug_assert!(self.modulus() % 2 == 1 || value_i64 >= -self.modulus_half);
        return value_i64;
    }

    fn modulus(&self) -> &El<Self::Integers> {
        &self.modulus
    }

    fn any_lift(&self, el: Self::Element) -> El<Self::Integers> {
        el.0 as i64
    }

    ///
    /// If the given integer is within `{ 0, ..., 6 * n }`, returns the corresponding
    /// element in `Z/nZ`. Any other input is considered a logic error.
    /// 
    /// This function follows [`ZnRing::from_int_promise_reduced()`], but is guaranteed
    /// to work on elements `{ 0, ..., 6 * n }` instead of only `{ 0, ..., n - 1 }`.
    /// 
    /// # Examples
    /// ```
    /// # use feanor_math::rings::zn::*;
    /// # use feanor_math::assert_el_eq;
    /// # use feanor_math::ring::*;
    /// # use feanor_math::rings::zn::zn_64::*;
    /// let ring = Zn::new(7);
    /// assert_el_eq!(ring, ring.zero(), ring.get_ring().from_int_promise_reduced(42));
    /// ```
    /// Larger values lead to a panic in debug mode, and to a logic error in release mode.
    /// ```should_panic
    /// # use feanor_math::rings::zn::*;
    /// # use feanor_math::assert_el_eq;
    /// # use feanor_math::ring::*;
    /// # use feanor_math::rings::zn::zn_64::*;
    /// let ring = Zn::new(7);
    /// ring.get_ring().from_int_promise_reduced(43);
    /// ```
    /// 
    fn from_int_promise_reduced(&self, x: El<Self::Integers>) -> Self::Element {
        debug_assert!(self.repr_bound() == 6 * self.modulus_u64());
        debug_assert!(x >= 0);
        debug_assert!(x as u64 <= self.repr_bound());
        self.from_u64_promise_reduced(x as u64)
    }
}

impl HashableElRing for ZnBase {

    fn hash<H: std::hash::Hasher>(&self, el: &Self::Element, h: &mut H) {
        self.integer_ring().hash(&self.smallest_positive_lift(*el), h)
    }
}

///
/// Wraps [`ZnBase`] to represent an instance of the ring `Z/nZ`.
/// As opposed to [`ZnBase`], elements are stored with additional information
/// to speed up multiplication `ZnBase x ZnFastmulBase -> ZnBase`, by
/// using [`CanHomFrom::mul_assign_map_in()`].
/// Note that normal arithmetic in this ring is much slower than [`ZnBase`].
/// 
/// # Example
/// The following use of the FFT is usually faster than the standard use, as
/// the FFT requires a high amount of multiplications with the internally stored
/// roots of unity.
/// ```
/// # #![feature(const_type_name)]
/// # use feanor_math::homomorphism::*;
/// # use feanor_math::ring::*;
/// # use feanor_math::rings::zn::zn_64::*;
/// # use feanor_math::algorithms::fft::*;
/// # use feanor_math::algorithms::fft::cooley_tuckey::*;
/// let ring = Zn::new(1073872897);
/// let fastmul_ring = ZnFastmul::new(ring);
/// // The values stored by the FFT table are elements of `ZnFastmulBase`
/// let fft = CooleyTuckeyFFT::for_zn_with_hom(ring.can_hom(&fastmul_ring).unwrap(), 15).unwrap();
/// // Note that data uses `ZnBase`
/// let mut data = (0..(1 << 15)).map(|i| ring.int_hom().map(i)).collect::<Vec<_>>();
/// fft.unordered_fft(&mut data[..], ring.get_ring());
/// ```
/// 
#[derive(Clone, Copy)]
pub struct ZnFastmulBase {
    base: RingValue<ZnBase>
}

///
/// An implementation of `Z/nZ` for `n` that have at most 41 bits that is optimized for multiplication with elements
/// of [`Zn`]. For details, see [`ZnFastmulBase`].
/// 
pub type ZnFastmul = RingValue<ZnFastmulBase>;

impl ZnFastmul {

    pub fn new(base: Zn) -> Self {
        RingValue::from(ZnFastmulBase { base })
    }
}

impl PartialEq for ZnFastmulBase {
    
    fn eq(&self, other: &Self) -> bool {
        self.base.get_ring() == other.base.get_ring()
    }
}

impl PrincipalIdealRing for ZnFastmulBase {

    fn extended_ideal_gen(&self, lhs: &Self::Element, rhs: &Self::Element) -> (Self::Element, Self::Element, Self::Element) {
        let (s, t, d) = self.get_delegate().extended_ideal_gen(self.delegate_ref(lhs), self.delegate_ref(rhs));
        (self.rev_delegate(s), self.rev_delegate(t), self.rev_delegate(d))
    }
}

impl_eq_based_self_iso!{ ZnFastmulBase }

#[derive(Clone, Copy)]
pub struct ZnFastmulEl {
    el: ZnEl,
    value_invmod_shifted: u128
}

impl DelegateRing for ZnFastmulBase {

    type Base = ZnBase;
    type Element = ZnFastmulEl;

    fn get_delegate(&self) -> &Self::Base {
        self.base.get_ring()
    }

    fn delegate(&self, el: Self::Element) -> <Self::Base as RingBase>::Element {
        el.el
    }

    fn delegate_mut<'a>(&self, el: &'a mut Self::Element) -> &'a mut <Self::Base as RingBase>::Element {
        &mut el.el
    }

    fn delegate_ref<'a>(&self, el: &'a Self::Element) -> &'a <Self::Base as RingBase>::Element {
        &el.el
    }

    fn postprocess_delegate_mut(&self, el: &mut Self::Element) {
        assert!(el.el.0 <= self.base.get_ring().repr_bound());
        let value = el.el.0;
        el.value_invmod_shifted = ((value as u128) << 64) / self.base.get_ring().modulus_u64() as u128;
    }

    fn rev_delegate(&self, el: <Self::Base as RingBase>::Element) -> Self::Element {
        let mut result = ZnFastmulEl {
            el: el,
            value_invmod_shifted: 0
        };
        self.postprocess_delegate_mut(&mut result);
        return result;
    }
}

impl CanHomFrom<ZnBase> for ZnFastmulBase {

    type Homomorphism = ();

    fn has_canonical_hom(&self, from: &ZnBase) -> Option<Self::Homomorphism> {
        if from == self.base.get_ring() {
            Some(())
        } else {
            None
        }
    }

    fn map_in(&self, _from: &ZnBase, el: <ZnBase as RingBase>::Element, _hom: &Self::Homomorphism) -> Self::Element {
        self.rev_delegate(el)
    }
}

impl CanHomFrom<ZnFastmulBase> for ZnBase {

    type Homomorphism = ();

    fn has_canonical_hom(&self, from: &ZnFastmulBase) -> Option<Self::Homomorphism> {
        if self == from.base.get_ring() {
            Some(())
        } else {
            None
        }
    }

    fn map_in(&self, _from: &ZnFastmulBase, el: <ZnFastmulBase as RingBase>::Element, _hom: &Self::Homomorphism) -> Self::Element {
        el.el
    }

    fn mul_assign_map_in(&self, _from: &ZnFastmulBase, lhs: &mut Self::Element, rhs: <ZnFastmulBase as RingBase>::Element, _hom: &Self::Homomorphism) {
        debug_assert!(lhs.0 <= self.repr_bound());
        let lhs_original = lhs.0;
        let product = mullo(lhs.0, rhs.el.0);
        let approx_quotient = mullo(lhs.0, high(rhs.value_invmod_shifted)).wrapping_add(mulhi(lhs.0, low(rhs.value_invmod_shifted)));
        lhs.0 = product.wrapping_sub(mullo(approx_quotient, self.modulus_u64()));
        debug_assert!(lhs.0 < self.modulus_times_three);
        debug_assert!((lhs_original as u128 * rhs.el.0 as u128 - lhs.0 as u128) % (self.modulus_u64() as u128) == 0);
    }

    fn mul_assign_map_in_ref(&self, from: &ZnFastmulBase, lhs: &mut Self::Element, rhs: &<ZnFastmulBase as RingBase>::Element, hom: &Self::Homomorphism) {
        self.mul_assign_map_in(from, lhs, *rhs, hom);
    }
}

impl CanIsoFromTo<ZnFastmulBase> for ZnBase {

    type Isomorphism = <ZnFastmulBase as CanHomFrom<Self>>::Homomorphism;

    fn has_canonical_iso(&self, from: &ZnFastmulBase) -> Option<Self::Isomorphism> {
        from.has_canonical_hom(self)
    }

    fn map_out(&self, from: &ZnFastmulBase, el: Self::Element, iso: &Self::Isomorphism) -> <ZnFastmulBase as RingBase>::Element {
        from.map_in(self, el, iso)
    }
}

impl CooleyTuckeyButterfly<ZnFastmulBase> for ZnBase {

    #[inline(always)]
    fn butterfly<V: crate::seq::VectorViewMut<Self::Element>, H: Homomorphism<ZnFastmulBase, Self>>(&self, hom: &H, values: &mut V, twiddle: &<ZnFastmulBase as RingBase>::Element, i1: usize, i2: usize) {
        let mut a = *values.at(i1);
        if a.0 >= self.modulus_times_three {
            a.0 -= self.modulus_times_three;
        }
        let mut b = *values.at(i2);
        hom.mul_assign_map_ref(&mut b, twiddle);

        // this is implied by `bounded_reduce`, check anyway
        debug_assert!(a.0 <= self.modulus_times_three);
        debug_assert!(b.0 < self.modulus_times_three);
        debug_assert!(self.repr_bound() >= self.modulus_u64() * 6);

        *values.at_mut(i1) = self.from_u64_promise_reduced(a.0 + b.0);
        *values.at_mut(i2) = self.from_u64_promise_reduced(a.0 + self.modulus_times_three - b.0);
    }

    fn inv_butterfly<V: crate::seq::VectorViewMut<Self::Element>, H: Homomorphism<ZnFastmulBase, Self>>(&self, hom: &H, values: &mut V, twiddle: &<ZnFastmulBase as RingBase>::Element, i1: usize, i2: usize) {
        let a = *values.at(i1);
        let b = *values.at(i2);

        *values.at_mut(i1) = self.add(a, b);
        // this works, as mul_assign_map_in_ref() works with values up to 6 * self.modulus
        *values.at_mut(i2) = self.from_u64_promise_reduced(a.0 + self.modulus_times_three - b.0);
        hom.mul_assign_map_ref(values.at_mut(i2), twiddle);
    }
}

impl<I: ?Sized + IntegerRing> CanHomFrom<I> for ZnFastmulBase 
    where ZnBase: CanHomFrom<I>
{
    type Homomorphism = <ZnBase as CanHomFrom<I>>::Homomorphism;

    fn has_canonical_hom(&self, from: &I) -> Option<Self::Homomorphism> {
        self.base.get_ring().has_canonical_hom(from)
    }

    fn map_in(&self, from: &I, el: I::Element, hom: &Self::Homomorphism) -> Self::Element {
        self.rev_delegate(self.base.get_ring().map_in(from, el, hom))
    }
}

impl_wrap_unwrap_homs!{ ZnBase, ZnBase }
impl_wrap_unwrap_isos!{ ZnBase, ZnBase }
impl_localpir_wrap_unwrap_homs!{ ZnBase, ZnBase }
impl_localpir_wrap_unwrap_isos!{ ZnBase, ZnBase }

#[cfg(test)]
use test::Bencher;

#[cfg(test)]
fn elements<'a>(ring: &'a Zn) -> impl 'a + Iterator<Item = El<Zn>> {
    (0..63).map(|i| ring.coerce(&ZZ, 1 << i))
}

#[cfg(test)]
const LARGE_MODULI: [u64; 6] = [(1 << 41) - 1, (1 << 42) - 1, (1 << 58) - 1, (1 << 58) + 1, (3 << 57) - 1, (3 << 57) + 1];

#[test]
fn test_complete_reduce() {
    let ring = Zn::new(32);
    assert_eq!(31, ring.get_ring().complete_reduce(4 * 32 - 1));
}

#[test]
fn test_sum() {
    for n in LARGE_MODULI {
        let Zn = Zn::new(n);
        assert_el_eq!(Zn, Zn.int_hom().map(10001 * 5000), Zn.sum((0..=10000).map(|x| Zn.int_hom().map(x))));
    }
}

#[test]
fn test_ring_axioms() {
    for n in 2..=17 {
        let ring = Zn::new(n);
        crate::ring::generic_tests::test_ring_axioms(&ring, (0..=ring.get_ring().repr_bound()).map(|n| ZnEl(n)));
    }
    for n in LARGE_MODULI {
        let ring = Zn::new(n);
        crate::ring::generic_tests::test_ring_axioms(&ring, elements(&ring));
    }
}

#[test]
fn test_hash_axioms() {
    for n in 2..=17 {
        let ring = Zn::new(n);
        crate::ring::generic_tests::test_hash_axioms(&ring, (0..=ring.get_ring().repr_bound()).map(|n| ZnEl(n)));
    }
    for n in LARGE_MODULI {
        let ring = Zn::new(n);
        crate::ring::generic_tests::test_hash_axioms(&ring, elements(&ring));
    }
}

#[test]
fn test_divisibility_axioms() {
    for n in 2..=17 {
        let Zn = Zn::new(n);
        crate::divisibility::generic_tests::test_divisibility_axioms(&Zn, Zn.elements());
    }
    for n in LARGE_MODULI {
        let Zn = Zn::new(n);
        crate::divisibility::generic_tests::test_divisibility_axioms(&Zn, elements(&Zn));
    }
}

#[test]
fn test_zn_axioms() {
    for n in 2..=17 {
        let Zn = Zn::new(n);
        super::generic_tests::test_zn_axioms(&Zn);
    }
}

#[test]
fn test_principal_ideal_ring_axioms() {
    for n in 2..=17 {
        let R = Zn::new(n);
        crate::pid::generic_tests::test_principal_ideal_ring_axioms(R, R.elements());
    }
    let R = Zn::new(63);
    crate::pid::generic_tests::test_principal_ideal_ring_axioms(R, R.elements());
}

#[test]
fn test_hom_from_fastmul() {
    for n in 2..=17 {
        let Zn = Zn::new(n);
        let Zn_fastmul = ZnFastmul::new(Zn);
        crate::ring::generic_tests::test_hom_axioms(Zn_fastmul, Zn, Zn.elements().map(|x| Zn_fastmul.coerce(&Zn, x)));
    }
    for n in [(1 << 41) - 1, (1 << 42) - 1, (1 << 58) - 1, (1 << 58) + 1, (3 << 57) - 1, (3 << 57) + 1] {
        let Zn = Zn::new(n);
        let Zn_fastmul = ZnFastmul::new(Zn);
        crate::ring::generic_tests::test_hom_axioms(Zn_fastmul, Zn, elements(&Zn).map(|x| Zn_fastmul.coerce(&Zn, x)));
    }
}

#[test]
fn test_finite_ring_axioms() {
    for n in 2..=17 {
        crate::rings::finite::generic_tests::test_finite_ring_axioms(&Zn::new(n));
    }
    crate::rings::finite::generic_tests::test_finite_ring_axioms(&Zn::new(128));
    crate::rings::finite::generic_tests::test_finite_ring_axioms(&Zn::new(1 << 32));
}

#[test]
fn test_from_int_hom() {
    for n in 2..=17 {
        let Zn = Zn::new(n);
        crate::ring::generic_tests::test_hom_axioms(StaticRing::<i8>::RING, Zn, -8..8);
        crate::ring::generic_tests::test_hom_axioms(StaticRing::<i16>::RING, Zn, -8..8);
        crate::ring::generic_tests::test_hom_axioms(StaticRing::<i32>::RING, Zn, -8..8);
        crate::ring::generic_tests::test_hom_axioms(StaticRing::<i64>::RING, Zn, -8..8);
        crate::ring::generic_tests::test_hom_axioms(StaticRing::<i128>::RING, Zn, -8..8);
    }
    let Zn = Zn::new(5);
    assert_el_eq!(Zn, Zn.int_hom().map(3), Zn.can_hom(&StaticRing::<i64>::RING).unwrap().map(-1596802));
}

#[test]
fn test_bounded_reduce_large() {
    const FACTOR: usize = 32;
    let n_max = (1 << 62) / 9;
    for n in (n_max - 10)..=n_max {
        let Zn = Zn::new(n);
        let val_max = Zn.get_ring().repr_bound() as u128 * Zn.get_ring().repr_bound() as u128 * FACTOR as u128;
        for k in (val_max - 100)..=val_max {
            assert_eq!((k % (n as u128)) as i64, Zn.smallest_positive_lift(ZnEl(Zn.get_ring().bounded_reduce_larger::<FACTOR>(k))));
        }
    }
}

#[test]
fn test_smallest_lift() {
    for n in 2..=17 {
        let ring = Zn::new(n);
        for k in 0..=ring.get_ring().repr_bound() {
            let expected = if (k % n) <= n / 2 { (k % n) as i64 } else { (k % n) as i64 - n as i64 };
            if n % 2 == 0 && (k % n) == n / 2 {
                assert!(ring.smallest_lift(ZnEl(k)) == n as i64 / 2 || ring.smallest_lift(ZnEl(k)) == -(n as i64) / 2)
            } else {
                assert_eq!(expected, ring.smallest_lift(ZnEl(k)));
            }
        }
    }
}

#[test]
fn test_smallest_positive_lift() {
    for n in 2..=17 {
        let ring = Zn::new(n);
        for k in 0..=ring.get_ring().repr_bound() {
            let expected = (k % n) as i64;
            assert_eq!(expected, ring.smallest_positive_lift(ZnEl(k)));
        }
    }
}

#[test]
fn test_bounded_reduce_small() {
    for n in 2..=17 {
        let Zn = Zn::new(n);
        let val_max = Zn.get_ring().repr_bound() as u128 * Zn.get_ring().repr_bound() as u128;
        for k in (val_max - 100)..=val_max {
            assert_eq!((k % (n as u128)) as i64, Zn.smallest_positive_lift(ZnEl(Zn.get_ring().bounded_reduce(k))));
        }
    }
}

#[test]
fn test_bounded_reduce_large_small() {
    const FACTOR: usize = 32;
    for n in 2..=17 {
        let Zn = Zn::new(n);
        let val_max = Zn.get_ring().repr_bound() as u128 * Zn.get_ring().repr_bound() as u128 * FACTOR as u128;
        for k in (val_max - 100)..=val_max {
            assert_eq!((k % (n as u128)) as i64, Zn.smallest_positive_lift(ZnEl(Zn.get_ring().bounded_reduce_larger::<FACTOR>(k))));
        }
    }
}

#[test]
fn test_bounded_reduce() {
    let n_max = (1 << 62) / 9;
    for n in (n_max - 10)..=n_max {
        let Zn = Zn::new(n);
        let val_max = Zn.get_ring().repr_bound() as u128 * Zn.get_ring().repr_bound() as u128;
        for k in (val_max - 100)..=val_max {
            assert_eq!((k % (n as u128)) as i64, Zn.smallest_positive_lift(ZnEl(Zn.get_ring().bounded_reduce(k))));
        }
    }
}

#[bench]
fn bench_hom_from_i64_large_modulus(bencher: &mut Bencher) {
    // the case that the modulus is large
    let Zn = Zn::new(36028797018963971 /* = 2^55 + 3 */);
    bencher.iter(|| {
        let hom = Zn.can_hom(&StaticRing::<i64>::RING).unwrap();
        assert_el_eq!(Zn, Zn.int_hom().map(-1300), Zn.sum((0..100).flat_map(|_| (0..=56).map(|k| 1 << k)).map(|x| hom.map(x))))
    });
}

#[bench]
fn bench_hom_from_i64_small_modulus(bencher: &mut Bencher) {
    // the case that the modulus is large
    let Zn = Zn::new(17);
    bencher.iter(|| {
        let hom = Zn.can_hom(&StaticRing::<i64>::RING).unwrap();
        assert_el_eq!(Zn, Zn.int_hom().map(2850 * 5699), Zn.sum((0..5700).map(|x| hom.map(x))))
    });
}

#[bench]
fn bench_reduction_map_use_case(bencher: &mut Bencher) {
    // this benchmark is inspired by the use in https://eprint.iacr.org/2023/1510.pdf
    let p = 17;
    let Zp2 = Zn::new(p * p);
    let Zp = Zn::new(p);
    let Zp2_mod_p = ReductionMap::new(&Zp2, &Zp).unwrap();
    let Zp2_p = Zp2.prepare_divisor(&Zp2.int_hom().map(p as i32));

    let split_quo_rem = |x: El<Zn>| {
        let rem = Zp2_mod_p.map_ref(&x);
        let Zp2_rem = Zp2_mod_p.smallest_lift(rem);
        let quo = Zp2.checked_div_prepared(&Zp2.sub(x, Zp2_rem), &Zp2_p).unwrap();
        (rem, Zp2_mod_p.map(quo))
    };

    bencher.iter(|| {
        for x in Zp2.elements() {
            for y in Zp2.elements() {
                let (x_low, x_high) = split_quo_rem(x);
                let (y_low, y_high) = split_quo_rem(y);
                assert_el_eq!(Zp2, Zp2.mul(x, y), &Zp2.add(Zp2.mul(Zp2_mod_p.smallest_lift(x_low), Zp2_mod_p.smallest_lift(y_low)), Zp2_mod_p.mul_quotient_fraction(Zp.add(Zp.mul(x_low, y_high), Zp.mul(x_high, y_low)))));
            }
        }
    });
}

#[bench]
fn bench_inner_product(bencher: &mut Bencher) {
    let Fp = Zn::new(65537);
    let len = 1 << 12;
    let lhs = (0..len).map(|i| Fp.int_hom().map(i)).collect::<Vec<_>>();
    let rhs = (0..len).map(|i| Fp.int_hom().map(i)).collect::<Vec<_>>();
    let expected = (0..len).map(|i| Fp.int_hom().map(i * i)).fold(Fp.zero(), |l, r| Fp.add(l, r));

    bencher.iter(|| {
        let actual = <_ as ComputeInnerProduct>::inner_product_ref(Fp.get_ring(), lhs.iter().zip(rhs.iter()).map(|x| std::hint::black_box(x)));
        assert_el_eq!(Fp, expected, actual);
    })
}

#[test]
fn test_serialize() {
    let ring = Zn::new(128);
    crate::serialization::generic_tests::test_serialization(ring, ring.elements())
}<|MERGE_RESOLUTION|>--- conflicted
+++ resolved
@@ -296,7 +296,6 @@
     }
 }
 
-<<<<<<< HEAD
 impl SerializableElementRing for ZnBase {
 
     fn deserialize<'de, D>(&self, deserializer: D) -> Result<Self::Element, D::Error>
@@ -309,14 +308,15 @@
         where S: Serializer
     {
         <i64 as Serialize>::serialize(&self.smallest_positive_lift(*el), serializer)
-=======
+    }
+}
+
 impl FromModulusCreateableZnRing for ZnBase {
 
     fn create<F, E>(create_modulus: F) -> Result<Self, E>
         where F: FnOnce(&Self::IntegerRingBase) -> Result<El<Self::Integers>, E>
     {
         create_modulus(StaticRing::<i64>::RING.get_ring()).map(|n| Self::new(n as u64))
->>>>>>> b1f50b2c
     }
 }
 
