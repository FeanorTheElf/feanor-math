use feanor_serde::newtype_struct::*;
use serde::de::DeserializeSeed;
use serde::{Deserializer, Serialize, Serializer};
use feanor_serde::seq::*;

use crate::algorithms::convolution::*;
use crate::algorithms::interpolate::interpolate;
use crate::algorithms::poly_div::fast_poly_div_rem;
use crate::algorithms::poly_gcd::PolyTFracGCDRing;
use crate::computation::{no_error, ComputationController, DontObserve};
use crate::reduce_lift::poly_eval::{EvalPolyLocallyRing, InterpolationBaseRing, ToExtRingMap};
use crate::divisibility::*;
use crate::integer::*;
use crate::pid::*;
use crate::field::Field;
use crate::specialization::{FiniteRingSpecializable, FiniteRingOperation};
use crate::primitive_int::StaticRing;
use crate::ring::*;
use crate::algorithms;
use crate::rings::poly::*;
use crate::seq::*;
use crate::serialization::*;

use std::alloc::{Allocator, Global};
<<<<<<< HEAD
use std::cmp::min;
use std::fmt::Debug;
=======
use std::cmp::{min, max};
>>>>>>> 75d26361

///
/// The univariate polynomial ring `R[X]`. Polynomials are stored as dense vectors of
/// coefficients, allocated by the given memory provider.
/// 
/// If most of the coefficients will be zero, consider using [`sparse_poly::SparsePolyRingBase`]
/// instead for improved performance.
/// 
/// # Example
/// ```rust
/// # use feanor_math::ring::*;
/// # use feanor_math::homomorphism::*;
/// # use feanor_math::rings::poly::*;
/// # use feanor_math::rings::poly::dense_poly::*;
/// # use feanor_math::primitive_int::*;
/// let ZZ = StaticRing::<i32>::RING;
/// let P = DensePolyRing::new(ZZ, "X");
/// let x_plus_1 = P.add(P.indeterminate(), P.int_hom().map(1));
/// let binomial_coefficients = P.pow(x_plus_1, 10);
/// assert_eq!(10 * 9 * 8 * 7 * 6 / 120, *P.coefficient_at(&binomial_coefficients, 5));
/// ```
/// This ring has a [`CanIsoFromTo`] to [`sparse_poly::SparsePolyRingBase`].
/// ```rust
/// # use feanor_math::assert_el_eq;
/// # use feanor_math::ring::*;
/// # use feanor_math::homomorphism::*;
/// # use feanor_math::rings::poly::*;
/// # use feanor_math::rings::poly::dense_poly::*;
/// # use feanor_math::rings::poly::sparse_poly::*;
/// # use feanor_math::primitive_int::*;
/// let ZZ = StaticRing::<i32>::RING;
/// let P = DensePolyRing::new(ZZ, "X");
/// let P2 = SparsePolyRing::new(ZZ, "X");
/// let high_power_of_x = P.pow(P.indeterminate(), 10);
/// assert_el_eq!(P2, P2.pow(P2.indeterminate(), 10), &P.can_iso(&P2).unwrap().map(high_power_of_x));
/// ```
/// 
pub struct DensePolyRingBase<R: RingStore, A: Allocator + Clone = Global, C: ConvolutionAlgorithm<R::Type> = KaratsubaAlgorithm<Global>> {
    base_ring: R,
    unknown_name: &'static str,
    zero: El<R>,
    element_allocator: A,
    convolution_algorithm: C
}

impl<R: RingStore + Clone, A: Allocator + Clone, C: ConvolutionAlgorithm<R::Type> + Clone> Clone for DensePolyRingBase<R, A, C> {
    
    fn clone(&self) -> Self {
        DensePolyRingBase {
            base_ring: <R as Clone>::clone(&self.base_ring), 
            unknown_name: self.unknown_name, 
            zero: self.base_ring.zero() ,
            element_allocator: self.element_allocator.clone(),
            convolution_algorithm: self.convolution_algorithm.clone()
        }
    }
}

impl<R: RingStore, A: Allocator + Clone, C: ConvolutionAlgorithm<R::Type>> Debug for DensePolyRingBase<R, A, C>
    where R::Type: Debug,
{
    fn fmt(&self, f: &mut std::fmt::Formatter<'_>) -> std::fmt::Result {
        f.debug_struct("DensePolyRing")
            .field("base_ring", &self.base_ring.get_ring())
            .finish()
    }
}

///
/// The univariate polynomial ring `R[X]`, with polynomials being stored as dense vectors of coefficients.
/// For details, see [`DensePolyRingBase`].
/// 
pub type DensePolyRing<R, A = Global, C = KaratsubaAlgorithm> = RingValue<DensePolyRingBase<R, A, C>>;

impl<R: RingStore> DensePolyRing<R> {

    pub fn new(base_ring: R, unknown_name: &'static str) -> Self {
        Self::new_with_convolution(base_ring, unknown_name, Global, STANDARD_CONVOLUTION)
    }
}

impl<R: RingStore, A: Allocator + Clone, C: ConvolutionAlgorithm<R::Type>> DensePolyRing<R, A, C> {

    #[stability::unstable(feature = "enable")]
    pub fn new_with_convolution(base_ring: R, unknown_name: &'static str, element_allocator: A, convolution_algorithm: C) -> Self {
        let zero = base_ring.zero();
        RingValue::from(DensePolyRingBase {
            base_ring, 
            unknown_name, 
            zero, 
            element_allocator,
            convolution_algorithm
        })
    }
}


impl<R: RingStore, A: Allocator + Clone, C: ConvolutionAlgorithm<R::Type>> DensePolyRingBase<R, A, C> {
    
    #[stability::unstable(feature = "enable")]
    pub fn into_base_ring(self) -> R {
        self.base_ring
    }
}

///
/// An element of [`DensePolyRing`].
/// 
pub struct DensePolyRingEl<R: RingStore, A: Allocator + Clone = Global> {
    data: Vec<El<R>, A>
}

impl<R, A> Debug for DensePolyRingEl<R, A> 
    where R: RingStore,
        A: Allocator + Clone,
        El<R>: Debug
{
    fn fmt(&self, f: &mut std::fmt::Formatter<'_>) -> std::fmt::Result {
        self.data.fmt(f)
    }
}

impl<R: RingStore, A: Allocator + Clone, C: ConvolutionAlgorithm<R::Type>> RingBase for DensePolyRingBase<R, A, C> {
    
    type Element = DensePolyRingEl<R, A>;

    fn clone_el(&self, val: &Self::Element) -> Self::Element {
        let mut data = Vec::with_capacity_in(val.data.len(), self.element_allocator.clone());
        data.extend((0..val.data.len()).map(|i| self.base_ring.clone_el(&val.data.at(i))));
        DensePolyRingEl { data }
    }

    fn add_assign_ref(&self, lhs: &mut Self::Element, rhs: &Self::Element) {
        for i in 0..min(lhs.data.len(), rhs.data.len()) {
            self.base_ring.add_assign_ref(&mut lhs.data[i], &rhs.data[i]);
        }
        for i in min(lhs.data.len(), rhs.data.len())..rhs.data.len() {
            lhs.data.push(self.base_ring().clone_el(&rhs.data[i]));
        }
    }

    fn add_assign(&self, lhs: &mut Self::Element, rhs: Self::Element) {
        self.add_assign_ref(lhs, &rhs);
    }

    fn sub_assign_ref(&self, lhs: &mut Self::Element, rhs: &Self::Element) {
        for i in 0..min(lhs.data.len(), rhs.data.len()) {
            self.base_ring.sub_assign_ref(&mut lhs.data[i], &rhs.data[i]);
        }
        for i in min(lhs.data.len(), rhs.data.len())..rhs.data.len() {
            lhs.data.push(self.base_ring().negate(self.base_ring().clone_el(&rhs.data[i])));
        }
    }

    fn negate_inplace(&self, lhs: &mut Self::Element) {
        for i in 0..lhs.data.len() {
            self.base_ring.negate_inplace(&mut lhs.data[i]);
        }
    }

    fn mul_assign(&self, lhs: &mut Self::Element, rhs: Self::Element) {
        self.mul_assign_ref(lhs, &rhs);
    }

    fn mul_assign_ref(&self, lhs: &mut Self::Element, rhs: &Self::Element) {
        *lhs = self.mul_ref(lhs, rhs);
    }

    fn zero(&self) -> Self::Element {
        DensePolyRingEl {
            data: Vec::new_in(self.element_allocator.clone())
        }
    }
    
    fn from_int(&self, value: i32) -> Self::Element {
        let mut result = self.zero();
        result.data.push(self.base_ring().get_ring().from_int(value)); 
        return result;
    }

    fn eq_el(&self, lhs: &Self::Element, rhs: &Self::Element) -> bool {
        for i in 0..min(lhs.data.len(), rhs.data.len()) {
            if !self.base_ring.eq_el(&lhs.data[i], &rhs.data[i]) {
                return false;
            }
        }
        let longer = if lhs.data.len() > rhs.data.len() { lhs } else { rhs };
        for i in min(lhs.data.len(), rhs.data.len())..longer.data.len() {
            if !self.base_ring.is_zero(&longer.data[i]) {
                return false;
            }
        }
        return true;
    }

    fn is_commutative(&self) -> bool {
        self.base_ring.is_commutative()
    }

    fn is_noetherian(&self) -> bool {
        // by Hilbert's basis theorem
        self.base_ring.is_noetherian()
    }

    fn dbg_within<'a>(&self, value: &Self::Element, out: &mut std::fmt::Formatter<'a>, env: EnvBindingStrength) -> std::fmt::Result {
        super::generic_impls::dbg_poly(self, value, out, self.unknown_name, env)
    }

    fn dbg<'a>(&self, value: &Self::Element, out: &mut std::fmt::Formatter<'a>) -> std::fmt::Result {
        self.dbg_within(value, out, EnvBindingStrength::Weakest)
    }

    fn square(&self, value: &mut Self::Element) {
        *value = self.mul_ref(&value, &value);
    }

    fn mul_ref(&self, lhs: &Self::Element, rhs: &Self::Element) -> Self::Element {
        let lhs_len = if self.base_ring().get_ring().is_approximate() { lhs.data.len() } else { self.degree(lhs).map(|i| i + 1).unwrap_or(0) };
        let rhs_len = if self.base_ring().get_ring().is_approximate() { rhs.data.len() } else { self.degree(rhs).map(|i| i + 1).unwrap_or(0) };
        let mut result = Vec::with_capacity_in(lhs_len + rhs_len, self.element_allocator.clone());
        result.extend((0..(lhs_len + rhs_len)).map(|_| self.base_ring().zero()));
        self.convolution_algorithm.compute_convolution(
            &lhs.data[0..lhs_len], 
            &rhs.data[0..rhs_len],
            &mut result[..],
            self.base_ring()
        );
        return DensePolyRingEl {
            data: result
        };
    }

    fn mul_assign_int(&self, lhs: &mut Self::Element, rhs: i32) {
        for i in 0..lhs.data.len() {
            self.base_ring().int_hom().mul_assign_map(lhs.data.at_mut(i), rhs);
        }
    }
    
    fn characteristic<I: IntegerRingStore + Copy>(&self, ZZ: I) -> Option<El<I>>
        where I::Type: IntegerRing
    {
        self.base_ring().characteristic(ZZ)
    }
    
    fn prod<I>(&self, els: I) -> Self::Element 
        where I: IntoIterator<Item = Self::Element>
    {
        let mut elements = els.into_iter().collect::<Vec<_>>();
        if elements.len() == 0 {
            return self.one();
        }
        elements.sort_unstable_by_key(|f| self.degree(f).unwrap_or(0));
        // this can make it much faster; in particular, in the (not too uncommon) special case that we compute
        // the product of degree 1 polynomials, this means we actually make use of karatsuba multiplication
        for i in 0..StaticRing::<i64>::RING.abs_log2_ceil(&elements.len().try_into().unwrap()).unwrap() {
            let step = 1 << i;
            for j in (0..(elements.len() - step)).step_by(2 * step) {
                let (a, b) = (&mut elements[j..(j + step + 1)]).split_at_mut(step);
                self.mul_assign_ref(&mut a[0], &b[0]);
            }
        }
        return elements.into_iter().next().unwrap();
    }

    fn is_approximate(&self) -> bool {
        self.base_ring().get_ring().is_approximate()
    }
}

impl<R, A, C> PartialEq for DensePolyRingBase<R, A, C> 
    where R: RingStore, A: Allocator + Clone, C: ConvolutionAlgorithm<R::Type>
{
    fn eq(&self, other: &Self) -> bool {
        self.base_ring.get_ring() == other.base_ring.get_ring()
    }
}

///
/// Marker trait to signal that for this polynomial ring `P`, we want to use the
/// default implementation of the potential isomorphism `P <-> DensePolyRing` when
/// applicable.
/// 
/// This is currently necessary, since we want to provide a specialized implementation
/// of `DensePolyRingBase<R1, A1>: CanHomFrom<DensePolyRingBase<R2, A2>>`, but we cannot
/// currently specialize on types that still have generic parameters.
/// 
pub trait ImplGenericCanIsoFromToMarker: PolyRing {}

impl<R> ImplGenericCanIsoFromToMarker for sparse_poly::SparsePolyRingBase<R> 
    where R: RingStore
{}

impl<R, P, A, C> CanHomFrom<P> for DensePolyRingBase<R, A, C> 
    where R: RingStore, R::Type: CanHomFrom<<P::BaseRing as RingStore>::Type>, P: ImplGenericCanIsoFromToMarker, A: Allocator + Clone, C: ConvolutionAlgorithm<R::Type>
{
    type Homomorphism = super::generic_impls::Homomorphism<P, DensePolyRingBase<R, A, C>>;

    fn has_canonical_hom(&self, from: &P) -> Option<Self::Homomorphism> {
        super::generic_impls::has_canonical_hom(from, self)
    }

    fn map_in(&self, from: &P, el: P::Element, hom: &Self::Homomorphism) -> Self::Element {
        super::generic_impls::map_in(from, self, el, hom)
    }
}

impl<R1, A1, R2, A2, C1, C2> CanHomFrom<DensePolyRingBase<R1, A1, C1>> for DensePolyRingBase<R2, A2, C2> 
    where R1: RingStore, A1: Allocator + Clone, C1: ConvolutionAlgorithm<R1::Type>,
        R2: RingStore, A2: Allocator + Clone, C2: ConvolutionAlgorithm<R2::Type>,
        R2::Type: CanHomFrom<R1::Type>
{
    type Homomorphism = <R2::Type as CanHomFrom<R1::Type>>::Homomorphism;

    fn has_canonical_hom(&self, from: &DensePolyRingBase<R1, A1, C1>) -> Option<Self::Homomorphism> {
        self.base_ring().get_ring().has_canonical_hom(from.base_ring().get_ring())
    }

    fn map_in_ref(&self, from: &DensePolyRingBase<R1, A1, C1>, el: &DensePolyRingEl<R1, A1>, hom: &Self::Homomorphism) -> Self::Element {
        RingRef::new(self).from_terms((0..el.data.len()).map(|i| (self.base_ring().get_ring().map_in_ref(from.base_ring().get_ring(), &el.data[i], hom), i)))
    }

    fn map_in(&self, from: &DensePolyRingBase<R1, A1, C1>, el: DensePolyRingEl<R1, A1>, hom: &Self::Homomorphism) -> Self::Element {
        self.map_in_ref(from, &el, hom)    
    }
}

impl<R1, A1, R2, A2, C1, C2> CanIsoFromTo<DensePolyRingBase<R1, A1, C1>> for DensePolyRingBase<R2, A2, C2> 
    where R1: RingStore, A1: Allocator + Clone, C1: ConvolutionAlgorithm<R1::Type>, 
        R2: RingStore, A2: Allocator + Clone, C2: ConvolutionAlgorithm<R2::Type>,
        R2::Type: CanIsoFromTo<R1::Type>
{
    type Isomorphism = <R2::Type as CanIsoFromTo<R1::Type>>::Isomorphism;

    fn has_canonical_iso(&self, from: &DensePolyRingBase<R1, A1, C1>) -> Option<Self::Isomorphism> {
        self.base_ring().get_ring().has_canonical_iso(from.base_ring().get_ring())
    }

    fn map_out(&self, from: &DensePolyRingBase<R1, A1, C1>, el: DensePolyRingEl<R2, A2>, hom: &Self::Isomorphism) -> DensePolyRingEl<R1, A1> {
        RingRef::new(from).from_terms((0..el.data.len()).map(|i| (self.base_ring().get_ring().map_out(from.base_ring().get_ring(), self.base_ring().clone_el(&el.data[i]), hom), i)))
    }
}

impl<R, P, A, C> CanIsoFromTo<P> for DensePolyRingBase<R, A, C> 
    where R: RingStore, R::Type: CanIsoFromTo<<P::BaseRing as RingStore>::Type>, P: ImplGenericCanIsoFromToMarker, A: Allocator + Clone, C: ConvolutionAlgorithm<R::Type>
{
    type Isomorphism = super::generic_impls::Isomorphism<P, Self>;

    fn has_canonical_iso(&self, from: &P) -> Option<Self::Isomorphism> {
        self.base_ring().get_ring().has_canonical_iso(from.base_ring().get_ring())
    }

    fn map_out(&self, from: &P, el: Self::Element, iso: &Self::Isomorphism) -> P::Element {
        super::generic_impls::map_out(from, self, el, iso)
    }
}

impl<R: RingStore, A: Allocator + Clone, C: ConvolutionAlgorithm<R::Type>> RingExtension for DensePolyRingBase<R, A, C> {
    
    type BaseRing = R;

    fn base_ring<'a>(&'a self) -> &'a Self::BaseRing {
        &self.base_ring
    }

    fn from(&self, x: El<Self::BaseRing>) -> Self::Element {
        let mut result = self.zero();
        result.data.push(x);
        return result;
    }

    fn fma_base(&self, lhs: &Self::Element, rhs: &El<Self::BaseRing>, summand: Self::Element) -> Self::Element {
        let lhs_len = self.degree(lhs).map(|d| d + 1).unwrap_or(0);
        let summand_len = self.degree(&summand).map(|d| d + 1).unwrap_or(0);
        let mut result = Vec::with_capacity_in(max(lhs_len, summand_len), self.element_allocator.clone());
        let mut summand_it = summand.data.into_iter();
        result.extend(summand_it.by_ref().take(min(summand_len, lhs_len)).enumerate().map(|(i, x)| self.base_ring().fma(&lhs.data[i], rhs, x)));
        result.extend(summand_it.take(summand_len - min(summand_len, lhs_len)));
        result.extend((min(summand_len, lhs_len)..lhs_len).map(|i| self.base_ring().mul_ref(&lhs.data[i], rhs)));
        return DensePolyRingEl {
            data: result
        };
    }

    fn mul_assign_base(&self, lhs: &mut Self::Element, rhs: &El<Self::BaseRing>) {
        for c in &mut lhs.data {
            self.base_ring().mul_assign_ref(c, rhs)
        }
    }
}

///
/// Iterator over all terms of an element of [`DensePolyRing`].
/// 
#[allow(missing_debug_implementations)]
pub struct TermIterator<'a, R>
    where R: RingStore
{
    iter: std::iter::Rev<std::iter::Enumerate<std::slice::Iter<'a, El<R>>>>,
    ring: &'a R
}

impl<'a, R> Clone for TermIterator<'a, R>
    where R: RingStore
{
    fn clone(&self) -> Self {
        TermIterator {
            iter: self.iter.clone(),
            ring: self.ring
        }
    }
}

impl<'a, R> Iterator for TermIterator<'a, R>
    where R: RingStore
{
    type Item = (&'a El<R>, usize);

    fn next(&mut self) -> Option<Self::Item> {
        while let Some((i, c)) = self.iter.next() {
            if self.ring.get_ring().is_approximate() || !self.ring.is_zero(c) {
                return Some((c, i));
            }
        }
        return None;
    }
}

impl<R, A: Allocator + Clone, C: ConvolutionAlgorithm<R::Type>> HashableElRing for DensePolyRingBase<R, A, C> 
    where R: RingStore,
        R::Type: HashableElRing
{
    fn hash<H: std::hash::Hasher>(&self, el: &Self::Element, h: &mut H) {
        let len = self.degree(el).map(|d| d + 1).unwrap_or(0);
        h.write_length_prefix(len);
        for i in 0..len {
            self.base_ring().get_ring().hash(self.coefficient_at(el, i), h);
        }
    }
}

impl<R, A: Allocator + Clone, C: ConvolutionAlgorithm<R::Type>> SerializableElementRing for DensePolyRingBase<R, A, C> 
    where R: RingStore,
        R::Type: SerializableElementRing
{
    fn deserialize<'de, D>(&self, deserializer: D) -> Result<Self::Element, D::Error>
        where D: Deserializer<'de>
    {
        DeserializeSeedNewtypeStruct::new("DensePoly", DeserializeSeedSeq::new(
            std::iter::repeat(DeserializeWithRing::new(self.base_ring())),
            Vec::new_in(self.element_allocator.clone()),
            |mut current, next| { current.push(next); current }
        )).deserialize(deserializer).map(|data| DensePolyRingEl { data })
    }

    fn serialize<S>(&self, el: &Self::Element, serializer: S) -> Result<S::Ok, S::Error>
        where S: Serializer
    {
        let len = self.degree(el).map(|d| d + 1).unwrap_or(0);
        SerializableNewtypeStruct::new(
            "DensePoly", 
            SerializableSeq::new_with_len((0..len).map(|i| SerializeWithRing::new(self.coefficient_at(el, i), self.base_ring())), len)
        ).serialize(serializer)
    }
}

impl<R, A: Allocator + Clone, C: ConvolutionAlgorithm<R::Type>> PolyRing for DensePolyRingBase<R, A, C> 
    where R: RingStore
{
    type TermsIterator<'a> = TermIterator<'a, R>
        where Self: 'a;

    fn indeterminate(&self) -> Self::Element {
        let mut result = self.zero();
        result.data.extend([self.base_ring().zero(), self.base_ring().one()].into_iter());
        return result;
    }

    fn terms<'a>(&'a self, f: &'a Self::Element) -> TermIterator<'a, R> {
        TermIterator {
            iter: f.data.iter().enumerate().rev(), 
            ring: self.base_ring()
        }
    }

    fn add_assign_from_terms<I>(&self, lhs: &mut Self::Element, rhs: I)
        where I: IntoIterator<Item = (El<Self::BaseRing>, usize)>
    {
        for (c, i) in rhs {
            if lhs.data.len() <= i {
                lhs.data.resize_with(i + 1, || self.base_ring().zero());
            }
            self.base_ring().add_assign(&mut lhs.data[i], c);
        }
    }

    fn truncate_monomials(&self, lhs: &mut Self::Element, truncated_at_degree: usize) {
        lhs.data.truncate(truncated_at_degree)
    }

    fn coefficient_at<'a>(&'a self, f: &'a Self::Element, i: usize) -> &'a El<Self::BaseRing> {
        if i < f.data.len() {
            return &f.data[i];
        } else {
            return &self.zero;
        }
    }

    fn mul_assign_monomial(&self, lhs: &mut Self::Element, rhs_power: usize) {
        _ = lhs.data.splice(0..0, (0..rhs_power).map(|_| self.base_ring().zero()));
    }

    fn degree(&self, f: &Self::Element) -> Option<usize> {
        for i in (0..f.data.len()).rev() {
            if !self.base_ring().is_zero(&f.data[i]) {
                return Some(i);
            }
        }
        return None;
    }

    fn div_rem_monic(&self, lhs: Self::Element, rhs: &Self::Element) -> (Self::Element, Self::Element) {
        assert!(self.base_ring().is_one(self.coefficient_at(rhs, self.degree(rhs).unwrap())));
        let (quo, rem) = fast_poly_div_rem(RingRef::new(self), lhs, rhs, |x| Ok(self.base_ring().clone_el(x)), DontObserve).unwrap_or_else(no_error);
        return (quo, rem);
    }

    fn evaluate<S, H>(&self, f: &Self::Element, value: &S::Element, hom: H) -> S::Element
        where S: ?Sized + RingBase,
            H: Homomorphism<R::Type, S>
    {
        let d = if self.base_ring().get_ring().is_approximate() { f.data.len().saturating_sub(1) } else { self.degree(f).unwrap_or(0) };
        let mut current = hom.map_ref(self.coefficient_at(f, d));
        for i in (0..d).rev() {
            hom.codomain().mul_assign_ref(&mut current, value);
            hom.codomain().add_assign(&mut current, hom.map_ref(self.coefficient_at(f, i)));
        }
        return current;
    }
}
impl<R: RingStore, A: Allocator + Clone, C: ConvolutionAlgorithm<R::Type>> FiniteRingSpecializable for DensePolyRingBase<R, A, C> {

    fn specialize<O: FiniteRingOperation<Self>>(op: O) -> O::Output {
        op.fallback()
    }
}

impl<R, A: Allocator + Clone, C: ConvolutionAlgorithm<R::Type>> EvalPolyLocallyRing for DensePolyRingBase<R, A, C> 
    where R: RingStore,
        R::Type: InterpolationBaseRing
{
    type LocalRing<'ring> = <R::Type as InterpolationBaseRing>::ExtendedRing<'ring>
        where Self: 'ring;

    type LocalRingBase<'ring> = <R::Type as InterpolationBaseRing>::ExtendedRingBase<'ring>
        where Self: 'ring;

    type LocalComputationData<'ring> = (ToExtRingMap<'ring, R::Type>, Vec<El<<R::Type as InterpolationBaseRing>::ExtendedRing<'ring>>>)
        where Self: 'ring;

    fn ln_pseudo_norm(&self, el: &Self::Element) -> f64 {
        if let Some(d) = self.degree(el) {
            return d as f64;
        } else {
            return 0.;
        }
    }

    fn local_computation<'ring>(&'ring self, ln_pseudo_norm: f64) -> Self::LocalComputationData<'ring> {
        let required_points = ln_pseudo_norm.ceil() as usize + 1;
        ToExtRingMap::for_interpolation(self.base_ring().get_ring(), required_points)
    }

    fn local_ring_count<'ring>(&self, data: &Self::LocalComputationData<'ring>) -> usize 
        where Self: 'ring
    {
        data.1.len()
    }

    fn local_ring_at<'ring>(&self, data: &Self::LocalComputationData<'ring>, i: usize) -> Self::LocalRing<'ring>
        where Self: 'ring
    {
        assert!(i < self.local_ring_count(data));
        data.0.codomain().clone()
    }
        
    fn reduce<'ring>(&self, data: &Self::LocalComputationData<'ring>, el: &Self::Element) -> Vec<<Self::LocalRingBase<'ring> as RingBase>::Element>
        where Self: 'ring
    {
        return data.1.iter().map(|x| self.evaluate(el, x, &data.0)).collect::<Vec<_>>();
    }

    fn lift_combine<'ring>(&self, data: &Self::LocalComputationData<'ring>, els: &[<Self::LocalRingBase<'ring> as RingBase>::Element]) -> Self::Element
        where Self: 'ring
    {
        let base_ring = RingRef::new(data.0.codomain().get_ring());
        let new_ring = DensePolyRing::new(base_ring, self.unknown_name);
        let result_in_extension = interpolate(&new_ring, (&data.1).into_clone_ring_els(data.0.codomain()), els.into_clone_ring_els(data.0.codomain()), &self.element_allocator).unwrap();
        return RingRef::new(self).from_terms(new_ring.terms(&result_in_extension).map(|(c, i)| (data.0.as_base_ring_el(base_ring.clone_el(c)), i)));
    }
}

impl<R, A: Allocator + Clone, C: ConvolutionAlgorithm<R::Type>> Domain for DensePolyRingBase<R, A, C> 
    where R: RingStore, R::Type: Domain
{}

impl<R, A: Allocator + Clone, C> DivisibilityRing for DensePolyRingBase<R, A, C> 
    where R: RingStore, 
        R::Type: DivisibilityRing + Domain, 
        C: ConvolutionAlgorithm<R::Type>
{
    fn checked_left_div(&self, lhs: &Self::Element, rhs: &Self::Element) -> Option<Self::Element> {
        if let Some(d) = self.degree(rhs) {
            if d == 0 {
                let rhs = self.coefficient_at(rhs, 0);
                return RingRef::new(self).try_from_terms(self.terms(lhs).map(|(c, i)| self.base_ring().checked_left_div(c, rhs).map(|c| (c, i)).ok_or(()))).ok();
            } else {
                let lc = &rhs.data[d];
                let (quo, rem) = fast_poly_div_rem(RingRef::new(self), self.clone_el(lhs), rhs, |x| self.base_ring().checked_left_div(&x, lc).ok_or(()), DontObserve).ok()?;
                if self.is_zero(&rem) {
                    Some(quo)
                } else {
                    None
                }
            }
        } else if self.is_zero(lhs) {
            Some(self.zero())
        } else {
            None
        }
    }

    fn divides_left(&self, lhs: &Self::Element, rhs: &Self::Element) -> bool {
        if let Some(d) = self.degree(rhs) {
            if d == 0 {
                true
            } else {
                let lc = &rhs.data[d];
                if let Ok((_, rem)) = fast_poly_div_rem(RingRef::new(self), self.clone_el(lhs), rhs, |x| self.base_ring().checked_left_div(&x, lc).ok_or(()), DontObserve) {
                    if self.is_zero(&rem) {
                        true
                    } else {
                        false
                    }
                } else {
                    false
                }
            }
        } else if self.is_zero(lhs) {
            true
        } else {
            false
        }
    }

    fn balance_factor<'a, I>(&self, elements: I) -> Option<Self::Element>
        where I: Iterator<Item =  &'a Self::Element>,
            Self: 'a
    {
        self.base_ring().get_ring().balance_factor(elements.flat_map(|f| self.terms(f).map(|(c, _)| c))).map(|c| RingRef::new(self).inclusion().map(c))
    }
}

impl<R, A, C> PrincipalIdealRing for DensePolyRingBase<R, A, C>
    where A: Allocator + Clone, R: RingStore, R::Type: Field + PolyTFracGCDRing, C: ConvolutionAlgorithm<R::Type>
{
    fn checked_div_min(&self, lhs: &Self::Element, rhs: &Self::Element) -> Option<Self::Element> {
        // base ring is a field, so everything is fine
        if self.is_zero(rhs) && self.is_zero(lhs) {
            return Some(self.one());
        } else if self.is_zero(rhs) {
            return None;
        }
        let (quo, rem) = self.euclidean_div_rem(self.clone_el(lhs), rhs);
        if self.is_zero(&rem) {
            return Some(quo);
        } else {
            return None;
        }
    }

    fn extended_ideal_gen(&self, lhs: &Self::Element, rhs: &Self::Element) -> (Self::Element, Self::Element, Self::Element) {
        algorithms::eea::eea(self.clone_el(lhs), self.clone_el(rhs), &RingRef::new(self))
    }

    fn ideal_gen(&self, lhs: &Self::Element, rhs: &Self::Element) -> Self::Element {
        <_ as PolyTFracGCDRing>::gcd(RingRef::new(self), lhs, rhs)
    }

    fn ideal_gen_with_controller<Controller>(&self, lhs: &Self::Element, rhs: &Self::Element, controller: Controller) -> Self::Element
        where Controller: ComputationController
    {
        <_ as PolyTFracGCDRing>::gcd_with_controller(RingRef::new(self), lhs, rhs, controller)
    }
}

impl<R, A, C> EuclideanRing for DensePolyRingBase<R, A, C> 
    where A: Allocator + Clone, R: RingStore, R::Type: Field + PolyTFracGCDRing, C: ConvolutionAlgorithm<R::Type>
{
    fn euclidean_div_rem(&self, lhs: Self::Element, rhs: &Self::Element) -> (Self::Element, Self::Element) {
        let lc_inv = self.base_ring.invert(&rhs.data[self.degree(rhs).unwrap()]).unwrap();
        let (quo, rem) = fast_poly_div_rem(RingRef::new(self), lhs, rhs, |x| Ok(self.base_ring().mul_ref(&x, &lc_inv)), DontObserve).unwrap_or_else(no_error);
        return (quo, rem);
    }

    fn euclidean_deg(&self, val: &Self::Element) -> Option<usize> {
        return Some(self.degree(val).map(|x| x + 1).unwrap_or(0));
    }
}

#[cfg(test)]
use crate::rings::zn::*;
#[cfg(test)]
use crate::rings::zn::zn_static::{Zn, Fp};
#[cfg(test)]
use crate::rings::finite::FiniteRingStore;
#[cfg(test)]
use super::sparse_poly::SparsePolyRing;
#[cfg(test)]
use crate::rings::extension::FreeAlgebraStore;
#[cfg(test)]
use crate::iters::multiset_combinations;
#[cfg(test)]
use crate::rings::extension::galois_field::GaloisField;
#[cfg(test)]
use std::time::Instant;
#[cfg(test)]
use crate::rings::approx_real::float::Real64;
#[cfg(test)]
use crate::ordered::OrderedRingStore;
#[cfg(test)]
use test::Bencher;
#[cfg(test)]
use crate::algorithms::cyclotomic::cyclotomic_polynomial;

#[cfg(test)]
fn edge_case_elements<P: PolyRingStore>(poly_ring: P) -> impl Iterator<Item = El<P>>
    where P::Type: PolyRing
{
    let base_ring = poly_ring.base_ring();
    vec![ 
        poly_ring.from_terms([].into_iter()),
        poly_ring.from_terms([(base_ring.int_hom().map(1), 0)].into_iter()),
        poly_ring.from_terms([(base_ring.int_hom().map(1), 1)].into_iter()),
        poly_ring.from_terms([(base_ring.int_hom().map(1), 0), (base_ring.int_hom().map(1), 1)].into_iter()),
        poly_ring.from_terms([(base_ring.int_hom().map(-1), 0)].into_iter()),
        poly_ring.from_terms([(base_ring.int_hom().map(-1), 1)].into_iter()),
        poly_ring.from_terms([(base_ring.int_hom().map(-1), 0), (base_ring.int_hom().map(1), 1)].into_iter()),
        poly_ring.from_terms([(base_ring.int_hom().map(1), 0), (base_ring.int_hom().map(-1), 1)].into_iter())
    ].into_iter()
}

#[test]
fn test_prod() {
    let poly_ring = DensePolyRing::new(StaticRing::<i64>::RING, "X");
    assert_el_eq!(&poly_ring, poly_ring.one(), poly_ring.prod([].into_iter()));

    let product = poly_ring.prod((0..10).map(|n| poly_ring.add(poly_ring.indeterminate(), poly_ring.inclusion().map(n))));
    assert_eq!(Some(10), poly_ring.degree(&product));
    for i in 0..10 {
        let expected = multiset_combinations(&[1; 10], 10 - i, |indices| {
            indices.iter().enumerate().filter(|(_, count)| **count > 0).map(|(n, _)| n).product::<usize>()
        }).sum::<usize>();
        assert_eq!(expected as i64, *poly_ring.coefficient_at(&product, i));
    }
}

#[test]
fn test_fma_base() {
    let poly_ring = DensePolyRing::new(Zn::<7>::RING, "X");
    let [f, g, h] = poly_ring.with_wrapped_indeterminate(|X| [X + 3, X.pow_ref(2) - 1, X.pow_ref(2) + 2 * X + 5]);
    assert_el_eq!(&poly_ring, h, poly_ring.get_ring().fma_base(&f, &2, g));

    let poly_ring = DensePolyRing::new(Zn::<7>::RING, "X");
    let [f, g, h] = poly_ring.with_wrapped_indeterminate(|X| [X.pow_ref(3) + X, X.pow_ref(2) - 1, 2 * X.pow_ref(3) + X.pow_ref(2) + 2 * X - 1]);
    assert_el_eq!(&poly_ring, h, poly_ring.get_ring().fma_base(&f, &2, g));

    let poly_ring = DensePolyRing::new(zn_64::Zn::new(7), "X");
    let [f, g] = poly_ring.with_wrapped_indeterminate(|X| [3 * X.pow_ref(2) + 5, 5 * X.pow_ref(2) + 6]);
    assert_el_eq!(&poly_ring, g, poly_ring.get_ring().fma_base(&f, &poly_ring.base_ring().int_hom().map(4), poly_ring.zero()));
}

#[test]
fn test_ring_axioms() {
    let poly_ring = DensePolyRing::new(Zn::<7>::RING, "X");
    crate::ring::generic_tests::test_ring_axioms(&poly_ring, edge_case_elements(&poly_ring));
}

#[test]
fn test_hash_axioms() {
    let poly_ring = DensePolyRing::new(Zn::<7>::RING, "X");
    crate::ring::generic_tests::test_hash_axioms(&poly_ring, edge_case_elements(&poly_ring));
}

#[test]
fn test_poly_ring_axioms() {
    let poly_ring = DensePolyRing::new(Zn::<7>::RING, "X");
    super::generic_tests::test_poly_ring_axioms(poly_ring, Zn::<7>::RING.elements());
}

#[test]
fn test_divisibility_ring_axioms() {
    let poly_ring = DensePolyRing::new(Fp::<7>::RING, "X");
    crate::divisibility::generic_tests::test_divisibility_axioms(&poly_ring, edge_case_elements(&poly_ring));
}

#[test]
fn test_euclidean_ring_axioms() {
    let poly_ring = DensePolyRing::new(Fp::<7>::RING, "X");
    crate::pid::generic_tests::test_euclidean_ring_axioms(&poly_ring, edge_case_elements(&poly_ring));
}

#[test]
fn test_principal_ideal_ring_axioms() {
    let poly_ring = DensePolyRing::new(Fp::<7>::RING, "X");
    crate::pid::generic_tests::test_principal_ideal_ring_axioms(&poly_ring, edge_case_elements(&poly_ring));
}

#[test]
fn test_canonical_iso_axioms_different_base_ring() {
    let poly_ring1 = DensePolyRing::new(zn_big::Zn::new(StaticRing::<i128>::RING, 7), "X");
    let poly_ring2 = DensePolyRing::new(zn_64::Zn::new(7), "X");
    crate::ring::generic_tests::test_hom_axioms(&poly_ring1, &poly_ring2, edge_case_elements(&poly_ring1));
    crate::ring::generic_tests::test_iso_axioms(&poly_ring1, &poly_ring2, edge_case_elements(&poly_ring1));
}

#[test]
fn test_canonical_iso_sparse_poly_ring() {
    let poly_ring1 = SparsePolyRing::new(zn_64::Zn::new(7), "X");
    let poly_ring2 = DensePolyRing::new(zn_64::Zn::new(7), "X");
    crate::ring::generic_tests::test_hom_axioms(&poly_ring1, &poly_ring2, edge_case_elements(&poly_ring1));
    crate::ring::generic_tests::test_iso_axioms(&poly_ring1, &poly_ring2, edge_case_elements(&poly_ring1));
}

#[test]
fn test_print() {
    let base_poly_ring = DensePolyRing::new(StaticRing::<i64>::RING, "X");
    let poly_ring = DensePolyRing::new(&base_poly_ring, "Y");

    let poly = poly_ring.from_terms([
        (base_poly_ring.from_terms([(1, 0), (2, 2)].into_iter()), 0),
        (base_poly_ring.from_terms([(3, 0), (4, 2)].into_iter()), 2)
    ].into_iter());
    assert_eq!("(4X^2 + 3)Y^2 + 2X^2 + 1", format!("{}", poly_ring.format(&poly)));

    let poly = poly_ring.from_terms([
        (base_poly_ring.zero(), 0),
        (base_poly_ring.from_terms([(4, 2)].into_iter()), 2)
    ].into_iter());
    assert_eq!("4X^2Y^2", format!("{}", poly_ring.format(&poly)));
}

#[test]
#[ignore]
fn test_expensive_prod() {
    let ring = GaloisField::new(17, 2048);
    let poly_ring = DensePolyRing::new(&ring, "X");
    let mut rng = oorandom::Rand64::new(1);
    let a = ring.random_element(|| rng.rand_u64());

    let start = Instant::now();
    let product = poly_ring.prod(
        (0..2048).scan(ring.clone_el(&a), |current, _| {
            let result = poly_ring.sub(poly_ring.indeterminate(), poly_ring.inclusion().map_ref(&current));
            *current = ring.pow(std::mem::replace(current, ring.zero()), 17);
            return Some(result);
        })
    );
    let end = Instant::now();

    println!("Computed product in {} ms", (end - start).as_millis());
    for i in 0..2048 {
        let coeff_wrt_basis = ring.wrt_canonical_basis(poly_ring.coefficient_at(&product, i));
        assert!((1..2028).all(|j| ring.base_ring().is_zero(&coeff_wrt_basis.at(j))));
    }
}

#[test]
fn test_serialize() {
    let poly_ring = DensePolyRing::new(Zn::<7>::RING, "X");
    crate::serialization::generic_tests::test_serialization(&poly_ring, edge_case_elements(&poly_ring));
}

#[test]
fn test_evaluate_approximate_ring() {
    let ring = DensePolyRing::new(Real64::RING, "X");
    let [f] = ring.with_wrapped_indeterminate(|X| [X * X * X - X + 1]);
    let x = 0.47312;
    assert!(Real64::RING.abs((x * x * x - x + 1.) - ring.evaluate(&f, &x, &Real64::RING.identity())) <= 0.000000001);
}

#[bench]
fn bench_div_rem_monic(bencher: &mut Bencher) {
    let ZZ = BigIntRing::RING;
    let ring = DensePolyRing::new(ZZ, "X");
    let phi_n = 30 * 40;
    let n = 31 * 41;
    let cyclotomic_poly = cyclotomic_polynomial(&ring, n);
    assert!(ring.degree(&cyclotomic_poly).unwrap() == phi_n);
    bencher.iter(|| {
        let mut current = ring.pow(ring.indeterminate(), phi_n - 1);
        for _ in phi_n..=n {
            ring.mul_assign_monomial(&mut current, 1);
            current = ring.div_rem_monic(current, &cyclotomic_poly).1;
        }
        assert_el_eq!(&ring, &ring.one(), &current);
    });
}<|MERGE_RESOLUTION|>--- conflicted
+++ resolved
@@ -22,12 +22,8 @@
 use crate::serialization::*;
 
 use std::alloc::{Allocator, Global};
-<<<<<<< HEAD
-use std::cmp::min;
 use std::fmt::Debug;
-=======
 use std::cmp::{min, max};
->>>>>>> 75d26361
 
 ///
 /// The univariate polynomial ring `R[X]`. Polynomials are stored as dense vectors of
